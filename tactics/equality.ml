--- conflicted
+++ resolved
@@ -1761,25 +1761,16 @@
     let gl = Proofview.Goal.assume gl in
     let env = Proofview.Goal.env gl in
     let find_eq_data_decompose = find_eq_data_decompose gl in
-<<<<<<< HEAD
-    let test decl =
-=======
-    let select_equation_name (hyp,_,c) =
->>>>>>> 7952c15c
+    let select_equation_name decl =
       try
         let lbeq,u,(_,x,y) = find_eq_data_decompose (get_type decl) in
         let eq = Universes.constr_of_global_univ (lbeq.eq,u) in
         if flags.only_leibniz then restrict_to_eq_and_identity eq;
         match kind_of_term x, kind_of_term y with
-<<<<<<< HEAD
-        | Var z, _ | _, Var z when not (is_evaluable env (EvalVarRef z))  ->
+        | Var z, _  when not (is_evaluable env (EvalVarRef z)) ->
             Some (get_id decl)
-=======
-        | Var z, _  when not (is_evaluable env (EvalVarRef z)) ->
-            Some hyp
         | _, Var z when not (is_evaluable env (EvalVarRef z)) ->
-            Some hyp
->>>>>>> 7952c15c
+            Some (get_id decl)
         | _ ->
             None
       with Constr_matching.PatternMatchingFailure -> None
