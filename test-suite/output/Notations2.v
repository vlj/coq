(**********************************************************************)
(* Test call to primitive printers in presence of coercion to         *)
(* functions (cf bug #2044)                                           *)

Inductive PAIR := P (n1:nat) (n2:nat).
Coercion P : nat >-> Funclass.
Check (2 3).

(* Check that notations with coercions to functions inserted still work *)
(* (were not working from revision 11886 to 12951) *)

Record Binop := { binop :> nat -> nat -> nat }.
Class Plusop := { plusop : Binop; zero : nat }.
Infix "[+]" := plusop (at level 40).
Instance Plus : Plusop := {| plusop := {| binop := plus |} ; zero := 0 |}.
Check 2[+]3.

(* Test bug #2091 (variable le was printed using <= !) *)

Check forall (A: Set) (le: A -> A -> Prop) (x y: A), le x y \/ le y x.

(* Test recursive notations in cases pattern *)

Remove Printing Let prod.
Check match (0,0,0) with (x,y,z) => x+y+z end.
Check let '(a,b,c) := ((2,3),4) in a.

(* Check printing of notations with mixed reserved binders (see bug #2571) *)

Implicit Type myx : bool.
Check exists myx y, myx = y.

(* Test notation for anonymous functions up to eta-expansion *)

Check fun P:nat->nat->Prop => fun x:nat => ex (P x). 

(* Test notations with binders *)

Notation "∃  x .. y , P":= (ex (fun x => .. (ex (fun y => P)) ..))
  (x binder, y binder, at level 200, right associativity).

Check (∃ n p, n+p=0).

Check ∃ (a:=0) (x:nat) y (b:=1) (c:=b) (d:=2) z (e:=3) (f:=4), x+y = z+d.

Notation "∀  x .. y , P":= (forall x, .. (forall y, P) ..)
  (x binder, at level 200, right associativity).

Check (∀ n p, n+p=0).

Notation "'λ'  x .. y , P":= (fun x => .. (fun y => P) ..)
  (y binder, at level 200, right associativity).

Check (λ n p, n+p=0).

Generalizable Variable A.

Check `(λ n p : A, n=p).
Check `(∃ n p : A, n=p).
Check `(∀ n p : A, n=p).

Notation "'let'' f x .. y  :=  t 'in' u":=
  (let f := fun x => .. (fun y => t) .. in u)
  (f ident, x closed binder, y closed binder, at level 200,
   right associativity).

Check let' f x y (a:=0) z (b:bool) := x+y+z+1 in f 0 1 2.

(* In practice, only the printing rule is used here *)
(* Note: does not work for pattern *)
Module A.
Notation "f ( x )" := (f x) (at level 10, format "f ( x )").
Check fun f x => f x + S x.

Open Scope list_scope.
Notation list1 := (1::nil)%list.
Notation plus2 n := (S (S n)).
(* plus2 was not correctly printed in the two following tests in 8.3pl1 *)
Print plus2.
Check fun n => match n with list1 => 0 | _ => 2 end.
End A.

(* This one is not fully satisfactory because binders in the same type
   are re-factorized and parentheses are needed even for atomic binder

Notation "'mylet' f [ x ; .. ; y ]  :=  t 'in' u":=
  (let f := fun x => .. (fun y => t) .. in u)
  (f ident, x closed binder, y closed binder, at level 200,
   right associativity).

Check mylet f [x;y;z;(a:bool)] := x+y+z+1 in f 0 1 2.
*)

(* Check notations for functional terms which do not necessarily
   depend on their parameter *)
(* Old request mentioned again on coq-club 20/1/2012 *)

Notation "#  x : T => t" := (fun x : T => t)
  (at level 0, t at level 200, x ident).

Check # x : nat => x.
Check # _ : nat => 2.

(* Check bug 4677 *)
Check fun x (H:le x 0) => exist (le x) 0 H.

Parameters (A : Set) (x y : A) (Q : A -> A -> Prop) (conj : Q x y).
Check (exist (Q x) y conj).

<<<<<<< HEAD
(* Check bug #4854 *)
Notation "% i" := (fun i : nat => i) (at level 0, i ident).
Check %i.
Check %j.
=======
(* Check bug raised on coq-club on Sep 12, 2016 *)

Notation "{ x , y , .. , v }" := (fun a => (or .. (or (a = x) (a = y)) .. (a = v))).
Check ({1, 2}).
>>>>>>> 2aaa58c2
<|MERGE_RESOLUTION|>--- conflicted
+++ resolved
@@ -107,14 +107,12 @@
 Parameters (A : Set) (x y : A) (Q : A -> A -> Prop) (conj : Q x y).
 Check (exist (Q x) y conj).
 
-<<<<<<< HEAD
 (* Check bug #4854 *)
 Notation "% i" := (fun i : nat => i) (at level 0, i ident).
 Check %i.
 Check %j.
-=======
+
 (* Check bug raised on coq-club on Sep 12, 2016 *)
 
 Notation "{ x , y , .. , v }" := (fun a => (or .. (or (a = x) (a = y)) .. (a = v))).
-Check ({1, 2}).
->>>>>>> 2aaa58c2
+Check ({1, 2}).