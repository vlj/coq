--- conflicted
+++ resolved
@@ -24,16 +24,7 @@
 
 Lemma eta {A} {n} (v : t A (S n)) : v = hd v :: tl v.
 Proof.
-<<<<<<< HEAD
-  change
-    (match S n with
-    | 0 => fun v : t A 0 => v = v
-    | S n => fun v => v = hd v :: tl v
-    end v).
-  destruct v; reflexivity.
-=======
 intros; apply caseS with (v:=v); intros; reflexivity.
->>>>>>> 703e5b59
 Defined.
 
 (** Lemmas are done for functions that use [Fin.t] but thanks to [Peano_dec.le_unique], all
