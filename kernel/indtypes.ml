(************************************************************************)
(*  v      *   The Coq Proof Assistant  /  The Coq Development Team     *)
(* <O___,, *   INRIA - CNRS - LIX - LRI - PPS - Copyright 1999-2016     *)
(*   \VV/  **************************************************************)
(*    //   *      This file is distributed under the terms of the       *)
(*         *       GNU Lesser General Public License Version 2.1        *)
(************************************************************************)

open Errors
open Util
open Names
open Univ
open Term
open Vars
open Declarations
open Declareops
open Inductive
open Environ
open Reduction
open Typeops
open Entries
open Pp
open Context.Rel.Declaration

(* Tell if indices (aka real arguments) contribute to size of inductive type *)
(* If yes, this is compatible with the univalent model *)

let indices_matter = ref false

let enforce_indices_matter () = indices_matter := true
let is_indices_matter () = !indices_matter

(* [weaker_noccur_between env n nvars t] (defined above), checks that
   no de Bruijn indices between [n] and [n+nvars] occur in [t]. If
   some such occurrences are found, then reduction is performed
   (lazily for efficiency purposes) in order to determine whether
   these occurrences are occurrences in the normal form. If the
   occurrences are eliminated a witness reduct [Some t'] of [t] is
   returned otherwise [None] is returned. *)
let weaker_noccur_between env x nvars t =
  if noccur_between x nvars t then Some t
  else
   let t' = whd_betadeltaiota env t in
   if noccur_between x nvars t' then Some t'
   else None

let is_constructor_head t =
  isRel(fst(decompose_app t))

(************************************************************************)
(* Various well-formedness check for inductive declarations            *)

(* Errors related to inductive constructions *)
type inductive_error =
  | NonPos of env * constr * constr
  | NotEnoughArgs of env * constr * constr
  | NotConstructor of env * Id.t * constr * constr * int * int
  | NonPar of env * constr * int * constr * constr
  | SameNamesTypes of Id.t
  | SameNamesConstructors of Id.t
  | SameNamesOverlap of Id.t list
  | NotAnArity of env * constr
  | BadEntry
  | LargeNonPropInductiveNotInType

exception InductiveError of inductive_error

(* [check_constructors_names id s cl] checks that all the constructors names
   appearing in [l] are not present in the set [s], and returns the new set
   of names. The name [id] is the name of the current inductive type, used
   when reporting the error. *)

let check_constructors_names =
  let rec check idset = function
    | [] -> idset
    | c::cl ->
	if Id.Set.mem c idset then
	  raise (InductiveError (SameNamesConstructors c))
	else
	  check (Id.Set.add c idset) cl
  in
  check

(* [mind_check_names mie] checks the names of an inductive types declaration,
   and raises the corresponding exceptions when two types or two constructors
   have the same name. *)

let mind_check_names mie =
  let rec check indset cstset = function
    | [] -> ()
    | ind::inds ->
	let id = ind.mind_entry_typename in
	let cl = ind.mind_entry_consnames in
	if Id.Set.mem id indset then
	  raise (InductiveError (SameNamesTypes id))
	else
	  let cstset' = check_constructors_names cstset cl in
	  check (Id.Set.add id indset) cstset' inds
  in
  check Id.Set.empty Id.Set.empty mie.mind_entry_inds
(* The above verification is not necessary from the kernel point of
  vue since inductive and constructors are not referred to by their
  name, but only by the name of the inductive packet and an index. *)

(************************************************************************)
(************************************************************************)

(* Typing the arities and constructor types *)

(* An inductive definition is a "unit" if it has only one constructor
   and that all arguments expected by this constructor are
   logical, this is the case for equality, conjunction of logical properties
*)
let is_unit constrsinfos =
  match constrsinfos with  (* One info = One constructor *)
   | [level] -> is_type0m_univ level
   | [] -> (* type without constructors *) true
   | _ -> false

let infos_and_sort env t =
  let rec aux env t max =
    let t = whd_betadeltaiota env t in
      match kind_of_term t with
      | Prod (name,c1,c2) ->
        let varj = infer_type env c1 in
	let env1 = Environ.push_rel (LocalAssum (name,varj.utj_val)) env in
	let max = Universe.sup max (univ_of_sort varj.utj_type) in
	  aux env1 c2 max
    | _ when is_constructor_head t -> max
    | _ -> (* don't fail if not positive, it is tested later *) max
  in aux env t Universe.type0m

(* Computing the levels of polymorphic inductive types

   For each inductive type of a block that is of level u_i, we have
   the constraints that u_i >= v_i where v_i is the type level of the
   types of the constructors of this inductive type. Each v_i depends
   of some of the u_i and of an extra (maybe non variable) universe,
   say w_i that summarize all the other constraints. Typically, for
   three inductive types, we could have

   u1,u2,u3,w1 <= u1
   u1       w2 <= u2
      u2,u3,w3 <= u3

   From this system of inequations, we shall deduce

   w1,w2,w3 <= u1
   w1,w2 <= u2
   w1,w2,w3 <= u3
*)

(* This (re)computes informations relevant to extraction and the sort of an
   arity or type constructor; we do not to recompute universes constraints *)

let infer_constructor_packet env_ar_par params lc =
  (* type-check the constructors *)
  let jlc = List.map (infer_type env_ar_par) lc in
  let jlc = Array.of_list jlc in
  (* generalize the constructor over the parameters *)
  let lc'' = Array.map (fun j -> it_mkProd_or_LetIn j.utj_val params) jlc in
  (* compute the max of the sorts of the products of the constructors types *)
  let levels = List.map (infos_and_sort env_ar_par) lc in
  let isunit = is_unit levels in
  let min = if Array.length jlc > 1 then Universe.type0 else Universe.type0m in
  let level = List.fold_left (fun max l -> Universe.sup max l) min levels in
  (lc'', (isunit, level))

(* If indices matter *)
let cumulate_arity_large_levels env sign =
  fst (List.fold_right
    (fun d (lev,env) ->
     match d with
     | LocalAssum (_,t) ->
	let tj = infer_type env t in
	let u = univ_of_sort tj.utj_type in
	  (Universe.sup u lev, push_rel d env)
     | LocalDef _ ->
	lev, push_rel d env)
    sign (Universe.type0m,env))

let is_impredicative env u =
  is_type0m_univ u || (is_type0_univ u && is_impredicative_set env)

(* Returns the list [x_1, ..., x_n] of levels contributing to template
   polymorphism. The elements x_k is None if the k-th parameter (starting
   from the most recent and ignoring let-definitions) is not contributing 
   or is Some u_k if its level is u_k and is contributing. *)
let param_ccls params =
  let fold acc = function (LocalAssum (_, p)) ->
      (let c = strip_prod_assum p in
      match kind_of_term c with
        | Sort (Type u) -> Univ.Universe.level u
        | _ -> None) :: acc
    | LocalDef _ -> acc
  in
  List.fold_left fold [] params

(* Type-check an inductive definition. Does not check positivity
   conditions. *)
(* TODO check that we don't overgeneralize construcors/inductive arities with
   universes that are absent from them. Is it possible? 
*)
let typecheck_inductive env mie =
  let () = match mie.mind_entry_inds with
  | [] -> anomaly (Pp.str "empty inductive types declaration")
  | _ -> ()
  in
  (* Check unicity of names *)
  mind_check_names mie;
  (* Params are typed-checked here *)
  let env' = push_context mie.mind_entry_universes env in
  let (env_params, params) = infer_local_decls env' mie.mind_entry_params in
  (* We first type arity of each inductive definition *)
  (* This allows building the environment of arities and to share *)
  (* the set of constraints *)
  let env_arities, rev_arity_list =
    List.fold_left
      (fun (env_ar,l) ind ->
         (* Arities (without params) are typed-checked here *)
	 let expltype = ind.mind_entry_template in
         let arity =
	   if isArity ind.mind_entry_arity then
	     let (ctx,s) = dest_arity env_params ind.mind_entry_arity in
	       match s with
	       | Type u when Univ.universe_level u = None ->
	         (** We have an algebraic universe as the conclusion of the arity,
		     typecheck the dummy Π ctx, Prop and do a special case for the conclusion.
		 *)
	         let proparity = infer_type env_params (mkArity (ctx, prop_sort)) in
		 let (cctx, _) = destArity proparity.utj_val in
		   (* Any universe is well-formed, we don't need to check [s] here *)
		   mkArity (cctx, s)
	       | _ -> 
		 let arity = infer_type env_params ind.mind_entry_arity in
		   arity.utj_val
	   else let arity = infer_type env_params ind.mind_entry_arity in
		  arity.utj_val
	 in
	 let (sign, deflev) = dest_arity env_params arity in
	 let inflev = 
	   (* The level of the inductive includes levels of indices if 
	      in indices_matter mode *)
	     if !indices_matter 
	     then Some (cumulate_arity_large_levels env_params sign)
	     else None
	 in
	 (* We do not need to generate the universe of full_arity; if
	    later, after the validation of the inductive definition,
	    full_arity is used as argument or subject to cast, an
	    upper universe will be generated *)
	 let full_arity = it_mkProd_or_LetIn arity params in
	 let id = ind.mind_entry_typename in
	 let env_ar' =
           push_rel (LocalAssum (Name id, full_arity)) env_ar in
             (* (add_constraints cst2 env_ar) in *)
	   (env_ar', (id,full_arity,sign @ params,expltype,deflev,inflev)::l))
      (env',[])
      mie.mind_entry_inds in

  let arity_list = List.rev rev_arity_list in

  (* builds the typing context "Gamma, I1:A1, ... In:An, params" *)
  let env_ar_par = push_rel_context params env_arities in

  (* Now, we type the constructors (without params) *)
  let inds =
    List.fold_right2
      (fun ind arity_data inds ->
	 let (lc',cstrs_univ) =
	   infer_constructor_packet env_ar_par params ind.mind_entry_lc in
	 let consnames = ind.mind_entry_consnames in
	 let ind' = (arity_data,consnames,lc',cstrs_univ) in
	   ind'::inds)
      mie.mind_entry_inds
      arity_list
    ([]) in

  let inds = Array.of_list inds in

  (* Compute/check the sorts of the inductive types *)

  let inds =
    Array.map (fun ((id,full_arity,sign,expltype,def_level,inf_level),cn,lc,(is_unit,clev))  ->
      let infu = 
	(** Inferred level, with parameters and constructors. *)
	match inf_level with
	| Some alev -> Universe.sup clev alev
	| None -> clev
      in
      let full_polymorphic () = 
	let defu = Term.univ_of_sort def_level in
	let is_natural =
	  type_in_type env || (UGraph.check_leq (universes env') infu defu)
	in
	let _ =
	  (** Impredicative sort, always allow *)
	  if is_impredicative env defu then ()
	  else (** Predicative case: the inferred level must be lower or equal to the
		   declared level. *)
	    if not is_natural then
	      anomaly ~label:"check_inductive" 
		(Pp.str"Incorrect universe " ++
		   Universe.pr defu ++ Pp.str " declared for inductive type, inferred level is "
		 ++ Universe.pr infu)
	in
	  RegularArity (not is_natural,full_arity,defu)
      in
      let template_polymorphic () =
	let sign, s =
          try dest_arity env full_arity
          with NotArity -> raise (InductiveError (NotAnArity (env, full_arity)))
	in
	  match s with
	  | Type u when expltype (* Explicitly polymorphic *) ->
	    (* The polymorphic level is a function of the level of the *)
	    (* conclusions of the parameters *)
            (* We enforce [u >= lev] in case [lev] has a strict upper *)
            (* constraints over [u] *)
	    let b = type_in_type env || UGraph.check_leq (universes env') infu u in
	      if not b then
		anomaly ~label:"check_inductive" 
		  (Pp.str"Incorrect universe " ++
		     Universe.pr u ++ Pp.str " declared for inductive type, inferred level is "
		   ++ Universe.pr clev)
	      else
		TemplateArity (param_ccls params, infu)
	  | _ (* Not an explicit occurrence of Type *) ->
	    full_polymorphic ()
      in
      let arity = 
	if mie.mind_entry_polymorphic then full_polymorphic ()
	else template_polymorphic ()
      in
	(id,cn,lc,(sign,arity)))
    inds
  in (env_arities, env_ar_par, params, inds)

(************************************************************************)
(************************************************************************)
(* Positivity *)

type ill_formed_ind =
  | LocalNonPos of int
  | LocalNotEnoughArgs of int
  | LocalNotConstructor of Context.Rel.t * int
  | LocalNonPar of int * int * int

exception IllFormedInd of ill_formed_ind

(* [mind_extract_params mie] extracts the params from an inductive types
   declaration, and checks that they are all present (and all the same)
   for all the given types. *)

let mind_extract_params = decompose_prod_n_assum

let explain_ind_err id ntyp env nbpar c err =
  let (lpar,c') = mind_extract_params nbpar c in
  match err with
    | LocalNonPos kt ->
	raise (InductiveError (NonPos (env,c',mkRel (kt+nbpar))))
    | LocalNotEnoughArgs kt ->
	raise (InductiveError
		 (NotEnoughArgs (env,c',mkRel (kt+nbpar))))
    | LocalNotConstructor (paramsctxt,nargs)->
        let nparams = Context.Rel.nhyps paramsctxt in
	raise (InductiveError
		 (NotConstructor (env,id,c',mkRel (ntyp+nbpar),nparams,nargs)))
    | LocalNonPar (n,i,l) ->
	raise (InductiveError
		 (NonPar (env,c',n,mkRel i, mkRel (l+nbpar))))

let failwith_non_pos n ntypes c =
  for k = n to n + ntypes - 1 do
    if not (noccurn k c) then raise (IllFormedInd (LocalNonPos (k-n+1)))
  done

let failwith_non_pos_vect n ntypes v =
  Array.iter (failwith_non_pos n ntypes) v;
  anomaly ~label:"failwith_non_pos_vect" (Pp.str "some k in [n;n+ntypes-1] should occur")

let failwith_non_pos_list n ntypes l =
  List.iter (failwith_non_pos n ntypes) l;
  anomaly ~label:"failwith_non_pos_list" (Pp.str "some k in [n;n+ntypes-1] should occur")

(* Check the inductive type is called with the expected parameters *)
let check_correct_par (env,n,ntypes,_) hyps l largs =
  let nparams = Context.Rel.nhyps hyps in
  let largs = Array.of_list largs in
  if Array.length largs < nparams then
    raise (IllFormedInd (LocalNotEnoughArgs l));
  let (lpar,largs') = Array.chop nparams largs in
  let nhyps = List.length hyps in
  let rec check k index = function
    | [] -> ()
    | LocalDef _ :: hyps -> check k (index+1) hyps
    | _::hyps ->
        match kind_of_term (whd_betadeltaiota env lpar.(k)) with
	  | Rel w when Int.equal w index -> check (k-1) (index+1) hyps
	  | _ -> raise (IllFormedInd (LocalNonPar (k+1, index-n+nhyps+1, l)))
  in check (nparams-1) (n-nhyps) hyps;
  if not (Array.for_all (noccur_between n ntypes) largs') then
    failwith_non_pos_vect n ntypes largs'

(* Computes the maximum number of recursive parameters :
    the first parameters which are constant in recursive arguments
    n is the current depth, nmr is the maximum number of possible
    recursive parameters *)

let compute_rec_par (env,n,_,_) hyps nmr largs =
if Int.equal nmr 0 then 0 else
(* start from 0, hyps will be in reverse order *)
  let (lpar,_) = List.chop nmr largs in
  let rec find k index =
      function
	  ([],_) -> nmr
	| (_,[]) -> assert false (* |hyps|>=nmr *)
	| (lp, LocalDef _ :: hyps) -> find k (index-1) (lp,hyps)
	| (p::lp,_::hyps) ->
       ( match kind_of_term (whd_betadeltaiota env p) with
	  | Rel w when Int.equal w index -> find (k+1) (index-1) (lp,hyps)
          | _ -> k)
  in find 0 (n-1) (lpar,List.rev hyps)

(* [env] is the typing environment
   [n] is the dB of the last inductive type
   [ntypes] is the number of inductive types in the definition
     (i.e. range of inductives is [n; n+ntypes-1])
   [lra] is the list of recursive tree of each variable
 *)
let ienv_push_var (env, n, ntypes, lra) (x,a,ra) =
  (push_rel (LocalAssum (x,a)) env, n+1, ntypes, (Norec,ra)::lra)

let ienv_push_inductive (env, n, ntypes, ra_env) ((mi,u),lpar) =
  let auxntyp = 1 in
  let specif = (lookup_mind_specif env mi, u) in
  let ty = type_of_inductive env specif in
  let env' =
    let decl = LocalAssum (Anonymous, hnf_prod_applist env ty lpar) in
    push_rel decl env in
  let ra_env' =
    (Imbr mi,(Rtree.mk_rec_calls 1).(0)) ::
    List.map (fun (r,t) -> (r,Rtree.lift 1 t)) ra_env in
  (* New index of the inductive types *)
  let newidx = n + auxntyp in
  (env', newidx, ntypes, ra_env')

let rec ienv_decompose_prod (env,_,_,_ as ienv) n c =
  if Int.equal n 0 then (ienv,c) else
    let c' = whd_betadeltaiota env c in
    match kind_of_term c' with
	Prod(na,a,b) ->
	  let ienv' = ienv_push_var ienv (na,a,mk_norec) in
	  ienv_decompose_prod ienv' (n-1) b
      | _ -> assert false

let array_min nmr a = if Int.equal nmr 0 then 0 else
  Array.fold_left (fun k (nmri,_) -> min k nmri) nmr a

<<<<<<< HEAD
(** [check_positivity_one ienv hyps (mind,i) nargs lcnames indlc]
    checks the positivity of the [i]-th member of the mutually
    inductive definition [mind]. It returns an [Rtree.t] which
    represents the position of the recursive calls of inductive in [i]
    for use by the guard condition (terms at these positions are
    considered sub-terms) as well as the number of of non-uniform
    arguments (used to generate induction schemes, so a priori less
    relevant to the kernel). *)
let check_positivity_one (env,_,ntypes,_ as ienv) hyps (_,i as ind) nargs lcnames indlc =
  let lparams = Context.Rel.length hyps in
  let nmr = Context.Rel.nhyps hyps in
  (** Positivity of one argument [c] of a constructor (i.e. the
      constructor [cn] has a type of the shape [… -> c … -> P], where,
      more generally, the arrows may be dependent). *)
=======
(* The recursive function that checks positivity and builds the list
   of recursive arguments *)
let check_positivity_one recursive (env,_,ntypes,_ as ienv) hyps (_,i as ind) nargs lcnames indlc =
  let lparams = rel_context_length hyps in
  let nmr = rel_context_nhyps hyps in
  (* Checking the (strict) positivity of a constructor argument type [c] *)
>>>>>>> 34c467a4
  let rec check_pos (env, n, ntypes, ra_env as ienv) nmr c =
    let x,largs = decompose_app (whd_betadeltaiota env c) in
      match kind_of_term x with
	| Prod (na,b,d) ->
	    let () = assert (List.is_empty largs) in
            (** If one of the inductives of the mutually inductive
                block occurs in the left-hand side of a product, then
                such an occurrence is a non-strictly-positive
                recursive call. Occurrences in the right-hand side of
                the product must be strictly positive.*)
            (match weaker_noccur_between env n ntypes b with
		None -> failwith_non_pos_list n ntypes [b]
              | Some b ->
	          check_pos (ienv_push_var ienv (na, b, mk_norec)) nmr d)
	| Rel k ->
            (try let (ra,rarg) = List.nth ra_env (k-1) in
            let largs = List.map (whd_betadeltaiota env) largs in
	    let nmr1 =
	      (match ra with
                  Mrec _ -> compute_rec_par ienv hyps nmr largs
		|  _ -> nmr)
	    in
              (** The case where one of the inductives of the mutually
                  inductive block occurs as an argument of another is not
                  known to be safe. So Coq rejects it. *)
	      if not (List.for_all (noccur_between n ntypes) largs)
	      then failwith_non_pos_list n ntypes largs
	      else (nmr1,rarg)
              with Failure _ | Invalid_argument _ -> (nmr,mk_norec))
	| Ind ind_kn ->
            (** If one of the inductives of the mutually inductive
                block being defined appears in a parameter, then we
                have a nested inductive type. The positivity is then
                discharged to the [check_positive_nested] function. *)
            if List.for_all (noccur_between n ntypes) largs then (nmr,mk_norec)
            else check_positive_nested ienv nmr (ind_kn, largs)
	| err ->
            (** If an inductive of the mutually inductive block
                appears in any other way, then the positivy check gives
                up. *)
	    if noccur_between n ntypes x &&
              List.for_all (noccur_between n ntypes) largs
	    then (nmr,mk_norec)
	    else failwith_non_pos_list n ntypes (x::largs)

  (** [check_positive_nested] handles the case of nested inductive
      calls, that is, when an inductive types from the mutually
      inductive block is called as an argument of an inductive types
      (for the moment, this inductive type must be a previously
      defined types, not one of the types of the mutually inductive
      block being defined). *)
  (* accesses to the environment are not factorised, but is it worth? *)
  and check_positive_nested (env,n,ntypes,ra_env as ienv) nmr ((mi,u), largs) =
    let (mib,mip) = lookup_mind_specif env mi in
    let auxnpar = mib.mind_nparams_rec in
    let nonrecpar = mib.mind_nparams - auxnpar in
    let (lpar,auxlargs) =
      try List.chop auxnpar largs
      with Failure _ -> raise (IllFormedInd (LocalNonPos n)) in

      (** Inductives of the inductive block being defined are only
          allowed to appear nested in the parameters of another inductive
          type. Not in the proper indices. *)
      if not (List.for_all (noccur_between n ntypes) auxlargs) then
	failwith_non_pos_list n ntypes auxlargs;
      (* Nested mutual inductive types are not supported *)
      let auxntyp = mib.mind_ntypes in
	if not (Int.equal auxntyp 1) then raise (IllFormedInd (LocalNonPos n));
	(* The nested inductive type with parameters removed *)
	let auxlcvect = abstract_mind_lc auxntyp auxnpar mip.mind_nf_lc in
	  (* Extends the environment with a variable corresponding to
	     the inductive def *)
	let (env',_,_,_ as ienv') = ienv_push_inductive ienv ((mi,u),lpar) in
	  (* Parameters expressed in env' *)
	let lpar' = List.map (lift auxntyp) lpar in
	let irecargs_nmr =
	  (** Checks that the "nesting" inductive type is covariant in
	      the relevant parameters. In other words, that the
	      (nested) parameters which are instantiated with
	      inductives of the mutually inductive block occur
	      positively in the types of the nested constructors. *)
	  Array.map
	    (function c ->
	      let c' = hnf_prod_applist env' c lpar' in
	      (* skip non-recursive parameters *)
	      let (ienv',c') = ienv_decompose_prod ienv' nonrecpar c' in
		check_constructors ienv' false nmr c')
	    auxlcvect
	in
	let irecargs = Array.map snd irecargs_nmr
	and nmr' = array_min nmr irecargs_nmr
	in
	  (nmr',(Rtree.mk_rec [|mk_paths (Imbr mi) irecargs|]).(0))

  (** [check_constructors ienv check_head nmr c] checks the positivity
      condition in the type [c] of a constructor (i.e. that recursive
      calls to the inductives of the mutually inductive definition
      appear strictly positively in each of the arguments of the
      constructor, see also [check_pos]). If [check_head] is [true],
      then the type of the fully applied constructor (the "head" of
      the type [c]) is checked to be the right (properly applied)
      inductive type. *)
  and check_constructors ienv check_head nmr c =
    let rec check_constr_rec (env,n,ntypes,ra_env as ienv) nmr lrec c =
      let x,largs = decompose_app (whd_betadeltaiota env c) in
	match kind_of_term x with

          | Prod (na,b,d) ->
	      let () = assert (List.is_empty largs) in
	      if not recursive && not (noccur_between n ntypes b) then
	        raise (InductiveError BadEntry);
              let nmr',recarg = check_pos ienv nmr b in
              let ienv' = ienv_push_var ienv (na,b,mk_norec) in
                check_constr_rec ienv' nmr' (recarg::lrec) d
          | hd ->
            let () =
              if check_head then
                begin match hd with
                | Rel j when Int.equal j (n + ntypes - i - 1) ->
                  check_correct_par ienv hyps (ntypes - i) largs
                | _ -> raise (IllFormedInd (LocalNotConstructor(hyps,nargs)))
                end
              else
                if not (List.for_all (noccur_between n ntypes) largs)
                then failwith_non_pos_list n ntypes largs
            in
            (nmr, List.rev lrec)
    in check_constr_rec ienv nmr [] c
  in
  let irecargs_nmr =
    Array.map2
      (fun id c ->
        let _,rawc = mind_extract_params lparams c in
          try
	    check_constructors ienv true nmr rawc
          with IllFormedInd err ->
	    explain_ind_err id (ntypes-i) env lparams c err)
      (Array.of_list lcnames) indlc
  in
  let irecargs = Array.map snd irecargs_nmr
  and nmr' = array_min nmr irecargs_nmr
  in (nmr', mk_paths (Mrec ind) irecargs)

<<<<<<< HEAD
(** [check_positivity kn env_ar params] checks that the mutually
    inductive block [inds] is strictly positive. *)
let check_positivity kn env_ar params inds =
=======
let check_positivity kn env_ar params finite inds =
>>>>>>> 34c467a4
  let ntypes = Array.length inds in
  let recursive = finite != Decl_kinds.BiFinite in
  let rc = Array.mapi (fun j t -> (Mrec (kn,j),t))
		      (Rtree.mk_rec_calls ntypes) in
  let lra_ind = Array.rev_to_list rc in
  let lparams = Context.Rel.length params in
  let nmr = Context.Rel.nhyps params in
  let check_one i (_,lcnames,lc,(sign,_)) =
    let ra_env =
      List.init lparams (fun _ -> (Norec,mk_norec)) @ lra_ind in
    let ienv = (env_ar, 1+lparams, ntypes, ra_env) in
<<<<<<< HEAD
    let nargs = Context.Rel.nhyps sign - nmr in
    check_positivity_one ienv params (kn,i) nargs lcnames lc
=======
    let nargs = rel_context_nhyps sign - nmr in
    check_positivity_one recursive ienv params (kn,i) nargs lcnames lc
>>>>>>> 34c467a4
  in
  let irecargs_nmr = Array.mapi check_one inds in
  let irecargs = Array.map snd irecargs_nmr
  and nmr' = array_min nmr irecargs_nmr
  in (nmr',Rtree.mk_rec irecargs)


(************************************************************************)
(************************************************************************)
(* Build the inductive packet *)

(* Allowed eliminations *)

let all_sorts = [InProp;InSet;InType]
let small_sorts = [InProp;InSet]
let logical_sorts = [InProp]

let allowed_sorts is_smashed s =
  if not is_smashed 
  then (** Naturally in the defined sort.
	   If [s] is Prop, it must be small and unitary.
	   Unsmashed, predicative Type and Set: all elimination allowed
	   as well. *)
      all_sorts
  else 
    match family_of_sort s with
    (* Type: all elimination allowed: above and below *)
    | InType -> all_sorts
    (* Smashed Set is necessarily impredicative: forbids large elimination *)
    | InSet -> small_sorts
    (* Smashed to Prop, no informative eliminations allowed *)
    | InProp -> logical_sorts
    
(* Previous comment: *)
(* Unitary/empty Prop: elimination to all sorts are realizable *)
(* unless the type is large. If it is large, forbids large elimination *)
(* which otherwise allows simulating the inconsistent system Type:Type. *)
(* -> this is now handled by is_smashed: *)
(* - all_sorts in case of small, unitary Prop (not smashed) *)
(* - logical_sorts in case of large, unitary Prop (smashed) *)

let arity_conclusion = function
  | RegularArity (_, c, _) -> c
  | TemplateArity (_, s) -> mkType s

let fold_inductive_blocks f =
  Array.fold_left (fun acc (_,_,lc,(arsign,ar)) ->
    f (Array.fold_left f acc lc) (it_mkProd_or_LetIn (arity_conclusion ar) arsign))

let used_section_variables env inds =
  let ids = fold_inductive_blocks
    (fun l c -> Id.Set.union (Environ.global_vars_set env c) l)
      Id.Set.empty inds in
  keep_hyps env ids

let rel_vect n m = Array.init m (fun i -> mkRel(n+m-i))
let rel_list n m = Array.to_list (rel_vect n m)

exception UndefinableExpansion

(** From a rel context describing the constructor arguments,
    build an expansion function.
    The term built is expecting to be substituted first by 
    a substitution of the form [params, x : ind params] *)
let compute_projections ((kn, _ as ind), u as indu) n x nparamargs params
    mind_consnrealdecls mind_consnrealargs paramslet ctx =
  let mp, dp, l = repr_mind kn in
  (** We build a substitution smashing the lets in the record parameters so
      that typechecking projections requires just a substitution and not
      matching with a parameter context. *)
  let indty, paramsletsubst =
    (* [ty] = [Ind inst] is typed in context [params] *)
    let inst = Context.Rel.to_extended_vect 0 paramslet in
    let ty = mkApp (mkIndU indu, inst) in
    (* [Ind inst] is typed in context [params-wo-let] *)
    let inst' = rel_list 0 nparamargs in
    (* {params-wo-let |- subst:params] *)
    let subst = subst_of_rel_context_instance paramslet inst' in
    (* {params-wo-let, x:Ind inst' |- subst':(params,x:Ind inst)] *)
    let subst = (* For the record parameter: *)
      mkRel 1 :: List.map (lift 1) subst in
      ty, subst
  in
  let ci = 
    let print_info =
      { ind_tags = []; cstr_tags = [|Context.Rel.to_tags ctx|]; style = LetStyle } in
      { ci_ind     = ind;
	ci_npar    = nparamargs;
	ci_cstr_ndecls = mind_consnrealdecls;
	ci_cstr_nargs = mind_consnrealargs;
	ci_pp_info = print_info }
  in
  let len = List.length ctx in
  let x = Name x in
  let compat_body ccl i = 
    (* [ccl] is defined in context [params;x:indty] *)
    (* [ccl'] is defined in context [params;x:indty;x:indty] *)
    let ccl' = liftn 1 2 ccl in
    let p = mkLambda (x, lift 1 indty, ccl') in
    let branch = it_mkLambda_or_LetIn (mkRel (len - i)) ctx in
    let body = mkCase (ci, p, mkRel 1, [|lift 1 branch|]) in
      it_mkLambda_or_LetIn (mkLambda (x,indty,body)) params
  in
  let projections decl (i, j, kns, pbs, subst, letsubst) =
    match decl with
    | LocalDef (na,c,t) ->
        (* From [params, field1,..,fieldj |- c(params,field1,..,fieldj)]
           to [params, x:I, field1,..,fieldj |- c(params,field1,..,fieldj)] *)
        let c = liftn 1 j c in
        (* From [params, x:I, field1,..,fieldj |- c(params,field1,..,fieldj)]
           to [params, x:I |- c(params,proj1 x,..,projj x)] *)
        let c1 = substl subst c in
        (* From [params, x:I |- subst:field1,..,fieldj]
           to [params, x:I |- subst:field1,..,fieldj+1] where [subst]
           is represented with instance of field1 last *)
        let subst = c1 :: subst in
        (* From [params, x:I, field1,..,fieldj |- c(params,field1,..,fieldj)]
           to [params-wo-let, x:I |- c(params,proj1 x,..,projj x)] *)
        let c2 = substl letsubst c in
        (* From [params-wo-let, x:I |- subst:(params, x:I, field1,..,fieldj)]
           to [params-wo-let, x:I |- subst:(params, x:I, field1,..,fieldj+1)] *)
        let letsubst = c2 :: letsubst in
        (i, j+1, kns, pbs, subst, letsubst)
    | LocalAssum (na,t) ->
      match na with
      | Name id ->
	let kn = Constant.make1 (KerName.make mp dp (Label.of_id id)) in
        (* from [params, field1,..,fieldj |- t(params,field1,..,fieldj)]
           to [params, x:I, field1,..,fieldj |- t(params,field1,..,fieldj] *)
        let t = liftn 1 j t in
        (* from [params, x:I, field1,..,fieldj |- t(params,field1,..,fieldj)]
           to [params-wo-let, x:I |- t(params,proj1 x,..,projj x)] *)
	let projty = substl letsubst t in
        (* from [params, x:I, field1,..,fieldj |- t(field1,..,fieldj)]
           to [params, x:I |- t(proj1 x,..,projj x)] *)
	let ty = substl subst t in
	let term = mkProj (Projection.make kn true, mkRel 1) in
	let fterm = mkProj (Projection.make kn false, mkRel 1) in
	let compat = compat_body ty (j - 1) in
	let etab = it_mkLambda_or_LetIn (mkLambda (x, indty, term)) params in
	let etat = it_mkProd_or_LetIn (mkProd (x, indty, ty)) params in
	let body = { proj_ind = fst ind; proj_npars = nparamargs;
		     proj_arg = i; proj_type = projty; proj_eta = etab, etat; 
		     proj_body = compat } in
	  (i + 1, j + 1, kn :: kns, body :: pbs,
	   fterm :: subst, fterm :: letsubst)
      | Anonymous -> raise UndefinableExpansion
  in
  let (_, _, kns, pbs, subst, letsubst) =
    List.fold_right projections ctx (0, 1, [], [], [], paramsletsubst)
  in
    Array.of_list (List.rev kns),
    Array.of_list (List.rev pbs)

let build_inductive env p prv ctx env_ar params kn isrecord isfinite inds nmr recargs =
  let ntypes = Array.length inds in
  (* Compute the set of used section variables *)
  let hyps = used_section_variables env inds in
  let nparamargs = Context.Rel.nhyps params in
  let nparamdecls = Context.Rel.length params in
  let subst, ctx = Univ.abstract_universes p ctx in
  let params = Vars.subst_univs_level_context subst params in
  let env_ar = 
    let ctx = Environ.rel_context env_ar in 
    let ctx' = Vars.subst_univs_level_context subst ctx in
      Environ.push_rel_context ctx' env
  in
  (* Check one inductive *)
  let build_one_packet (id,cnames,lc,(ar_sign,ar_kind)) recarg =
    (* Type of constructors in normal form *)
    let lc = Array.map (Vars.subst_univs_level_constr subst) lc in
    let splayed_lc = Array.map (dest_prod_assum env_ar) lc in
    let nf_lc = Array.map (fun (d,b) -> it_mkProd_or_LetIn b d) splayed_lc in
    let consnrealdecls =
      Array.map (fun (d,_) -> Context.Rel.length d - Context.Rel.length params)
	splayed_lc in
    let consnrealargs =
      Array.map (fun (d,_) -> Context.Rel.nhyps d - Context.Rel.nhyps params)
	splayed_lc in
    (* Elimination sorts *)
    let arkind,kelim = 
      match ar_kind with
      | TemplateArity (paramlevs, lev) -> 
	let ar = {template_param_levels = paramlevs; template_level = lev} in
	  TemplateArity ar, all_sorts
      | RegularArity (info,ar,defs) ->
	let s = sort_of_univ defs in
	let kelim = allowed_sorts info s in
	let ar = RegularArity 
	  { mind_user_arity = Vars.subst_univs_level_constr subst ar; 
	    mind_sort = sort_of_univ (Univ.subst_univs_level_universe subst defs); } in
	  ar, kelim in
    (* Assigning VM tags to constructors *)
    let nconst, nblock = ref 0, ref 0 in
    let transf num =
      let arity = List.length (dest_subterms recarg).(num) in
	if Int.equal arity 0 then
	  let p  = (!nconst, 0) in
	    incr nconst; p
	else
	  let p = (!nblock + 1, arity) in
	    incr nblock; p
	      (* les tag des constructeur constant commence a 0,
		 les tag des constructeur non constant a 1 (0 => accumulator) *)
    in
    let rtbl = Array.init (List.length cnames) transf in
      (* Build the inductive packet *)
      { mind_typename = id;
	mind_arity = arkind;
	mind_arity_ctxt = Vars.subst_univs_level_context subst ar_sign;
	mind_nrealargs = Context.Rel.nhyps ar_sign - nparamargs;
	mind_nrealdecls = Context.Rel.length ar_sign - nparamdecls;
	mind_kelim = kelim;
	mind_consnames = Array.of_list cnames;
	mind_consnrealdecls = consnrealdecls;
	mind_consnrealargs = consnrealargs;
	mind_user_lc = lc;
	mind_nf_lc = nf_lc;
	mind_recargs = recarg;
	mind_nb_constant = !nconst;
	mind_nb_args = !nblock;
	mind_reloc_tbl = rtbl;
      } in
  let packets = Array.map2 build_one_packet inds recargs in
  let pkt = packets.(0) in
  let isrecord = 
    match isrecord with
    | Some (Some rid) when pkt.mind_kelim == all_sorts
			   && Array.length pkt.mind_consnames == 1
			   && pkt.mind_consnrealargs.(0) > 0 ->
      (** The elimination criterion ensures that all projections can be defined. *)
      let u = 
	if p then 
	  subst_univs_level_instance subst (Univ.UContext.instance ctx)
	else Univ.Instance.empty 
      in
      let indsp = ((kn, 0), u) in
      let rctx, indty = decompose_prod_assum (subst1 (mkIndU indsp) pkt.mind_nf_lc.(0)) in
	(try 
	   let fields, paramslet = List.chop pkt.mind_consnrealdecls.(0) rctx in
	   let kns, projs = 
	     compute_projections indsp pkt.mind_typename rid nparamargs params
	       pkt.mind_consnrealdecls pkt.mind_consnrealargs paramslet fields
	   in Some (Some (rid, kns, projs))
	 with UndefinableExpansion -> Some None)
    | Some _ -> Some None
    | None -> None
  in
    (* Build the mutual inductive *)
    { mind_record = isrecord;
      mind_ntypes = ntypes;
      mind_finite = isfinite;
      mind_hyps = hyps;
      mind_nparams = nparamargs;
      mind_nparams_rec = nmr;
      mind_params_ctxt = params;
      mind_packets = packets;
      mind_polymorphic = p;
      mind_universes = ctx;
      mind_private = prv;
    }

(************************************************************************)
(************************************************************************)

let check_inductive env kn mie =
  (* First type-check the inductive definition *)
  let (env_ar, env_ar_par, params, inds) = typecheck_inductive env mie in
  (* Then check positivity conditions *)
  let (nmr,recargs) = check_positivity kn env_ar_par params mie.mind_entry_finite inds in
  (* Build the inductive packets *)
    build_inductive env mie.mind_entry_polymorphic mie.mind_entry_private
      mie.mind_entry_universes
      env_ar params kn mie.mind_entry_record mie.mind_entry_finite
      inds nmr recargs<|MERGE_RESOLUTION|>--- conflicted
+++ resolved
@@ -457,7 +457,6 @@
 let array_min nmr a = if Int.equal nmr 0 then 0 else
   Array.fold_left (fun k (nmri,_) -> min k nmri) nmr a
 
-<<<<<<< HEAD
 (** [check_positivity_one ienv hyps (mind,i) nargs lcnames indlc]
     checks the positivity of the [i]-th member of the mutually
     inductive definition [mind]. It returns an [Rtree.t] which
@@ -466,20 +465,12 @@
     considered sub-terms) as well as the number of of non-uniform
     arguments (used to generate induction schemes, so a priori less
     relevant to the kernel). *)
-let check_positivity_one (env,_,ntypes,_ as ienv) hyps (_,i as ind) nargs lcnames indlc =
+let check_positivity_one recursive (env,_,ntypes,_ as ienv) hyps (_,i as ind) nargs lcnames indlc =
   let lparams = Context.Rel.length hyps in
   let nmr = Context.Rel.nhyps hyps in
   (** Positivity of one argument [c] of a constructor (i.e. the
       constructor [cn] has a type of the shape [… -> c … -> P], where,
       more generally, the arrows may be dependent). *)
-=======
-(* The recursive function that checks positivity and builds the list
-   of recursive arguments *)
-let check_positivity_one recursive (env,_,ntypes,_ as ienv) hyps (_,i as ind) nargs lcnames indlc =
-  let lparams = rel_context_length hyps in
-  let nmr = rel_context_nhyps hyps in
-  (* Checking the (strict) positivity of a constructor argument type [c] *)
->>>>>>> 34c467a4
   let rec check_pos (env, n, ntypes, ra_env as ienv) nmr c =
     let x,largs = decompose_app (whd_betadeltaiota env c) in
       match kind_of_term x with
@@ -623,13 +614,9 @@
   and nmr' = array_min nmr irecargs_nmr
   in (nmr', mk_paths (Mrec ind) irecargs)
 
-<<<<<<< HEAD
 (** [check_positivity kn env_ar params] checks that the mutually
     inductive block [inds] is strictly positive. *)
-let check_positivity kn env_ar params inds =
-=======
 let check_positivity kn env_ar params finite inds =
->>>>>>> 34c467a4
   let ntypes = Array.length inds in
   let recursive = finite != Decl_kinds.BiFinite in
   let rc = Array.mapi (fun j t -> (Mrec (kn,j),t))
@@ -641,13 +628,8 @@
     let ra_env =
       List.init lparams (fun _ -> (Norec,mk_norec)) @ lra_ind in
     let ienv = (env_ar, 1+lparams, ntypes, ra_env) in
-<<<<<<< HEAD
     let nargs = Context.Rel.nhyps sign - nmr in
-    check_positivity_one ienv params (kn,i) nargs lcnames lc
-=======
-    let nargs = rel_context_nhyps sign - nmr in
     check_positivity_one recursive ienv params (kn,i) nargs lcnames lc
->>>>>>> 34c467a4
   in
   let irecargs_nmr = Array.mapi check_one inds in
   let irecargs = Array.map snd irecargs_nmr
