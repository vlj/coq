(************************************************************************)
(*  v      *   The Coq Proof Assistant  /  The Coq Development Team     *)
(* <O___,, *   INRIA - CNRS - LIX - LRI - PPS - Copyright 1999-2016     *)
(*   \VV/  **************************************************************)
(*    //   *      This file is distributed under the terms of the       *)
(*         *       GNU Lesser General Public License Version 2.1        *)
(************************************************************************)

(* Created by Benjamin Grégoire out of environ.ml for better
   modularity in the design of the bytecode virtual evaluation
   machine, Dec 2005 *)
(* Bug fix by Jean-Marc Notin *)

(* This file defines the type of kernel environments *)

open Util
open Names
open Term
open Declarations

module NamedDecl = Context.Named.Declaration

(* The type of environments. *)

(* The key attached to each constant is used by the VM to retrieve previous *)
(* evaluations of the constant. It is essentially an index in the symbols table *)
(* used by the VM. *)
type key = int CEphemeron.key option ref 

(** Linking information for the native compiler. *)

type link_info =
  | Linked of string
  | LinkedInteractive of string
  | NotLinked

type constant_key = constant_body * (link_info ref * key)

type mind_key = mutual_inductive_body * link_info ref

type globals = {
  env_constants : constant_key Cmap_env.t;
  env_inductives : mind_key Mindmap_env.t;
  env_modules : module_body MPmap.t;
  env_modtypes : module_type_body MPmap.t}

type stratification = {
  env_universes : UGraph.t;
  env_engagement : engagement
}

type val_kind =
    | VKvalue of (values * Id.Set.t) CEphemeron.key
    | VKnone

type lazy_val = val_kind ref

let force_lazy_val vk = match !vk with
| VKnone -> None
| VKvalue v -> try Some (CEphemeron.get v) with CEphemeron.InvalidKey -> None

let dummy_lazy_val () = ref VKnone
let build_lazy_val vk key = vk := VKvalue (CEphemeron.create key)

type named_context_val = {
  env_named_ctx : Context.Named.t;
  env_named_map : (Context.Named.Declaration.t * lazy_val) Id.Map.t;
}

type env = {
  env_globals       : globals;
  env_named_context : named_context_val;
  env_rel_context   : Context.Rel.t;
  env_rel_val       : lazy_val list;
  env_nb_rel        : int;
  env_stratification : stratification;
  env_typing_flags  : typing_flags;
  env_conv_oracle   : Conv_oracle.oracle;
  retroknowledge : Retroknowledge.retroknowledge;
  indirect_pterms : Opaqueproof.opaquetab;
}

let empty_named_context_val = {
  env_named_ctx = [];
  env_named_map = Id.Map.empty;
}

let empty_env = {
  env_globals = {
    env_constants = Cmap_env.empty;
    env_inductives = Mindmap_env.empty;
    env_modules = MPmap.empty;
    env_modtypes = MPmap.empty};
  env_named_context = empty_named_context_val;
  env_rel_context = Context.Rel.empty;
  env_rel_val = [];
  env_nb_rel = 0;
  env_stratification = {
    env_universes = UGraph.initial_universes;
    env_engagement = PredicativeSet };
  env_typing_flags = Declareops.safe_flags;
  env_conv_oracle = Conv_oracle.empty;
  retroknowledge = Retroknowledge.initial_retroknowledge;
  indirect_pterms = Opaqueproof.empty_opaquetab }


(* Rel context *)

let nb_rel env = env.env_nb_rel

let push_rel d env =
  let rval = ref VKnone in
    { env with
      env_rel_context = Context.Rel.add d env.env_rel_context;
      env_rel_val = rval :: env.env_rel_val;
      env_nb_rel = env.env_nb_rel + 1 }

let lookup_rel_val n env =
  try List.nth env.env_rel_val (n - 1)
  with Failure _ -> raise Not_found

let env_of_rel n env =
  { env with
    env_rel_context = Util.List.skipn n env.env_rel_context;
    env_rel_val = Util.List.skipn n env.env_rel_val;
    env_nb_rel = env.env_nb_rel - n
  }

(* Named context *)

<<<<<<< HEAD
let push_named_context_val d (ctxt,vals) =
  let rval = ref VKnone in
    Context.Named.add d ctxt, (NamedDecl.get_id d,rval)::vals
=======
let push_named_context_val_val d rval ctxt =
(*   assert (not (Id.Map.mem (get_id d) ctxt.env_named_map)); *)
  {
    env_named_ctx = Context.Named.add d ctxt.env_named_ctx;
    env_named_map = Id.Map.add (get_id d) (d, rval) ctxt.env_named_map;
  }

let push_named_context_val d ctxt =
  push_named_context_val_val d (ref VKnone) ctxt

let match_named_context_val c = match c.env_named_ctx with
| [] -> None
| decl :: ctx ->
  let (_, v) = Id.Map.find (get_id decl) c.env_named_map in
  let map = Id.Map.remove (get_id decl) c.env_named_map in
  let cval = { env_named_ctx = ctx; env_named_map = map } in
  Some (decl, v, cval)

let map_named_val f ctxt =
  let open Context.Named.Declaration in
  let fold accu d =
    let d' = map_constr f d in
    let accu =
      if d == d' then accu
      else Id.Map.modify (get_id d) (fun _ (_, v) -> (d', v)) accu
    in
    (accu, d')
  in
  let map, ctx = List.fold_map fold ctxt.env_named_map ctxt.env_named_ctx in
  { env_named_ctx = ctx; env_named_map = map }
>>>>>>> 8114da3b

let push_named d env =
(*  if not (env.env_rel_context = []) then raise (ASSERT env.env_rel_context);
  assert (env.env_rel_context = []); *)
  { env_globals = env.env_globals;
<<<<<<< HEAD
    env_named_context = Context.Named.add d env.env_named_context;
    env_named_vals = (NamedDecl.get_id d, rval) :: env.env_named_vals;
=======
    env_named_context = push_named_context_val d env.env_named_context;
>>>>>>> 8114da3b
    env_rel_context = env.env_rel_context;
    env_rel_val = env.env_rel_val;
    env_nb_rel = env.env_nb_rel;
    env_stratification = env.env_stratification;
    env_typing_flags = env.env_typing_flags;
    env_conv_oracle = env.env_conv_oracle;
    retroknowledge = env.retroknowledge;
    indirect_pterms = env.indirect_pterms;
  }

let lookup_named id env =
  fst (Id.Map.find id env.env_named_context.env_named_map)

let lookup_named_val id env =
  snd(Id.Map.find id env.env_named_context.env_named_map)

(* Warning all the names should be different *)
let env_of_named id env = env

(* Global constants *)

let lookup_constant_key kn env =
  Cmap_env.find kn env.env_globals.env_constants

let lookup_constant kn env =
  fst (Cmap_env.find kn env.env_globals.env_constants)

(* Mutual Inductives *)
let lookup_mind kn env =
  fst (Mindmap_env.find kn env.env_globals.env_inductives)

let lookup_mind_key kn env =
  Mindmap_env.find kn env.env_globals.env_inductives<|MERGE_RESOLUTION|>--- conflicted
+++ resolved
@@ -128,16 +128,11 @@
 
 (* Named context *)
 
-<<<<<<< HEAD
-let push_named_context_val d (ctxt,vals) =
-  let rval = ref VKnone in
-    Context.Named.add d ctxt, (NamedDecl.get_id d,rval)::vals
-=======
 let push_named_context_val_val d rval ctxt =
-(*   assert (not (Id.Map.mem (get_id d) ctxt.env_named_map)); *)
+(*   assert (not (Id.Map.mem (NamedDecl.get_id d) ctxt.env_named_map)); *)
   {
     env_named_ctx = Context.Named.add d ctxt.env_named_ctx;
-    env_named_map = Id.Map.add (get_id d) (d, rval) ctxt.env_named_map;
+    env_named_map = Id.Map.add (NamedDecl.get_id d) (d, rval) ctxt.env_named_map;
   }
 
 let push_named_context_val d ctxt =
@@ -146,8 +141,8 @@
 let match_named_context_val c = match c.env_named_ctx with
 | [] -> None
 | decl :: ctx ->
-  let (_, v) = Id.Map.find (get_id decl) c.env_named_map in
-  let map = Id.Map.remove (get_id decl) c.env_named_map in
+  let (_, v) = Id.Map.find (NamedDecl.get_id decl) c.env_named_map in
+  let map = Id.Map.remove (NamedDecl.get_id decl) c.env_named_map in
   let cval = { env_named_ctx = ctx; env_named_map = map } in
   Some (decl, v, cval)
 
@@ -163,18 +158,12 @@
   in
   let map, ctx = List.fold_map fold ctxt.env_named_map ctxt.env_named_ctx in
   { env_named_ctx = ctx; env_named_map = map }
->>>>>>> 8114da3b
 
 let push_named d env =
 (*  if not (env.env_rel_context = []) then raise (ASSERT env.env_rel_context);
   assert (env.env_rel_context = []); *)
   { env_globals = env.env_globals;
-<<<<<<< HEAD
-    env_named_context = Context.Named.add d env.env_named_context;
-    env_named_vals = (NamedDecl.get_id d, rval) :: env.env_named_vals;
-=======
     env_named_context = push_named_context_val d env.env_named_context;
->>>>>>> 8114da3b
     env_rel_context = env.env_rel_context;
     env_rel_val = env.env_rel_val;
     env_nb_rel = env.env_nb_rel;
