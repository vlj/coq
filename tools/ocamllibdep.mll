--- conflicted
+++ resolved
@@ -12,14 +12,11 @@
   let syntax_error lexbuf =
     raise (Syntax_error (Lexing.lexeme_start lexbuf, Lexing.lexeme_end lexbuf))
 
-<<<<<<< HEAD
   [@@@ocaml.warning "-3"]       (* String.(un)capitalize_ascii since 4.03.0 GPR#124 *)
   let uncapitalize = String.uncapitalize
 
   let capitalize = String.capitalize
   [@@@ocaml.warning "+3"]
-=======
->>>>>>> e0ad7ac1
 }
 
 let space = [' ' '\t' '\n' '\r']
