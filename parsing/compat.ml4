--- conflicted
+++ resolved
@@ -209,10 +209,7 @@
       L.restore_comments_state L.default_comments_state;
       let loc' = Loc.get_loc (Exninfo.info e) in
       let loc = match loc' with None -> to_coqloc loc | Some loc -> loc in
-<<<<<<< HEAD
       Loc.raise ~loc e
-=======
-      Loc.raise loc e
   let with_parsable (p,state) f x =
     L.restore_comments_state !state;
     try
@@ -223,7 +220,6 @@
     with e ->
       L.restore_comments_state L.default_comments_state;
       raise e
->>>>>>> 0222f685
 
   let entry_print ft x = Entry.print ft x
   let srules' = Gramext.srules
