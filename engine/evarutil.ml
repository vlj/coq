(************************************************************************)
(*  v      *   The Coq Proof Assistant  /  The Coq Development Team     *)
(* <O___,, *   INRIA - CNRS - LIX - LRI - PPS - Copyright 1999-2016     *)
(*   \VV/  **************************************************************)
(*    //   *      This file is distributed under the terms of the       *)
(*         *       GNU Lesser General Public License Version 2.1        *)
(************************************************************************)

open CErrors
open Util
open Names
open Term
open Vars
open Termops
open Namegen
open Pre_env
open Environ
open Evd
open Sigma.Notations

<<<<<<< HEAD
module RelDecl = Context.Rel.Declaration
module NamedDecl = Context.Named.Declaration
=======
let safe_evar_info sigma evk =
  try Some (Evd.find sigma evk)
  with Not_found -> None
>>>>>>> a18fb935

let safe_evar_value sigma ev =
  try Some (Evd.existential_value sigma ev)
  with NotInstantiatedEvar | Not_found -> None

(** Combinators *)

let evd_comb0 f evdref =
  let (evd',x) = f !evdref in
    evdref := evd';
    x

let evd_comb1 f evdref x =
  let (evd',y) = f !evdref x in
    evdref := evd';
    y

let evd_comb2 f evdref x y =
  let (evd',z) = f !evdref x y in
    evdref := evd';
    z

let e_new_global evdref x = 
  evd_comb1 (Evd.fresh_global (Global.env())) evdref x

let new_global evd x = 
  Sigma.fresh_global (Global.env()) evd x

(****************************************************)
(* Expanding/testing/exposing existential variables *)
(****************************************************)

(* flush_and_check_evars fails if an existential is undefined *)

exception Uninstantiated_evar of existential_key

let rec flush_and_check_evars sigma c =
  match kind_of_term c with
  | Evar (evk,_ as ev) ->
      (match existential_opt_value sigma ev with
       | None -> raise (Uninstantiated_evar evk)
       | Some c -> flush_and_check_evars sigma c)
  | _ -> map_constr (flush_and_check_evars sigma) c

(* let nf_evar_key = Profile.declare_profile "nf_evar"  *)
(* let nf_evar = Profile.profile2 nf_evar_key Reductionops.nf_evar *)

let rec whd_evar sigma c =
  match kind_of_term c with
    | Evar (evk, args) ->
      begin match safe_evar_info sigma evk with
      | Some ({ evar_body = Evar_defined c } as info) ->
        let args = Array.map (fun c -> whd_evar sigma c) args in
        let c = instantiate_evar_array info c args in
        whd_evar sigma c
      | _ -> c
      end
    | Sort (Type u) -> 
      let u' = Evd.normalize_universe sigma u in
	if u' == u then c else mkSort (Sorts.sort_of_univ u')
    | Const (c', u) when not (Univ.Instance.is_empty u) -> 
      let u' = Evd.normalize_universe_instance sigma u in
	if u' == u then c else mkConstU (c', u')
    | Ind (i, u) when not (Univ.Instance.is_empty u) -> 
      let u' = Evd.normalize_universe_instance sigma u in
	if u' == u then c else mkIndU (i, u')
    | Construct (co, u) when not (Univ.Instance.is_empty u) ->
      let u' = Evd.normalize_universe_instance sigma u in
	if u' == u then c else mkConstructU (co, u')
    | _ -> c

let rec nf_evar sigma t = Constr.map (fun t -> nf_evar sigma t) (whd_evar sigma t)

let j_nf_evar sigma j =
  { uj_val = nf_evar sigma j.uj_val;
    uj_type = nf_evar sigma j.uj_type }
let jl_nf_evar sigma jl = List.map (j_nf_evar sigma) jl
let jv_nf_evar sigma = Array.map (j_nf_evar sigma)
let tj_nf_evar sigma {utj_val=v;utj_type=t} =
  {utj_val=nf_evar sigma v;utj_type=t}

let nf_evars_universes evm =
  Universes.nf_evars_and_universes_opt_subst (safe_evar_value evm) 
    (Evd.universe_subst evm)
    
let nf_evars_and_universes evm =
  let evm = Evd.nf_constraints evm in
    evm, nf_evars_universes evm

let e_nf_evars_and_universes evdref =
  evdref := Evd.nf_constraints !evdref;
  nf_evars_universes !evdref, Evd.universe_subst !evdref

let nf_evar_map_universes evm =
  let evm = Evd.nf_constraints evm in
  let subst = Evd.universe_subst evm in
    if Univ.LMap.is_empty subst then evm, nf_evar evm
    else
      let f = nf_evars_universes evm in
	Evd.raw_map (fun _ -> map_evar_info f) evm, f

let nf_named_context_evar sigma ctx =
  Context.Named.map (nf_evar sigma) ctx

let nf_rel_context_evar sigma ctx =
  Context.Rel.map (nf_evar sigma) ctx

let nf_env_evar sigma env =
  let nc' = nf_named_context_evar sigma (Environ.named_context env) in
  let rel' = nf_rel_context_evar sigma (Environ.rel_context env) in
    push_rel_context rel' (reset_with_named_context (val_of_named_context nc') env)

let nf_evar_info evc info = map_evar_info (nf_evar evc) info

let nf_evar_map evm =
  Evd.raw_map (fun _ evi -> nf_evar_info evm evi) evm

let nf_evar_map_undefined evm =
  Evd.raw_map_undefined (fun _ evi -> nf_evar_info evm evi) evm

(*-------------------*)
(* Auxiliary functions for the conversion algorithms modulo evars
 *)

(* A probably faster though more approximative variant of
   [has_undefined (nf_evar c)]: instances are not substituted and
   maybe an evar occurs in an instance and it would disappear by
   instantiation *)

let has_undefined_evars evd t =
  let rec has_ev t =
    match kind_of_term t with
    | Evar (ev,args) ->
        (match evar_body (Evd.find evd ev) with
        | Evar_defined c ->
            has_ev c; Array.iter has_ev args
        | Evar_empty ->
	    raise NotInstantiatedEvar)
    | _ -> iter_constr has_ev t in
  try let _ = has_ev t in false
  with (Not_found | NotInstantiatedEvar) -> true

let is_ground_term evd t =
  not (has_undefined_evars evd t)

let is_ground_env evd env =
  let is_ground_rel_decl = function
    | RelDecl.LocalDef (_,b,_) -> is_ground_term evd b
    | _ -> true in
  let is_ground_named_decl = function
    | NamedDecl.LocalDef (_,b,_) -> is_ground_term evd b
    | _ -> true in
  List.for_all is_ground_rel_decl (rel_context env) &&
  List.for_all is_ground_named_decl (named_context env)

(* Memoization is safe since evar_map and environ are applicative
   structures *)
let memo f =
  let m = ref None in
  fun x y -> match !m with
  | Some (x', y', r) when x == x' && y == y' -> r
  | _ -> let r = f x y in m := Some (x, y, r); r

let is_ground_env = memo is_ground_env

(* Return the head evar if any *)

exception NoHeadEvar

let head_evar =
  let rec hrec c = match kind_of_term c with
    | Evar (evk,_)   -> evk
    | Case (_,_,c,_) -> hrec c
    | App (c,_)      -> hrec c
    | Cast (c,_,_)   -> hrec c
    | Proj (p, c)    -> hrec c
    | _              -> raise NoHeadEvar
  in
  hrec

(* Expand head evar if any (currently consider only applications but I
   guess it should consider Case too) *)

let whd_head_evar_stack sigma c =
  let rec whrec (c, l as s) =
    match kind_of_term c with
      | Evar (evk,args as ev) ->
        let v =
          try Some (existential_value sigma ev)
          with NotInstantiatedEvar | Not_found  -> None in
        begin match v with
        | None -> s
        | Some c -> whrec (c, l)
        end
      | Cast (c,_,_) -> whrec (c, l)
      | App (f,args) -> whrec (f, args :: l)
      | _ -> s
  in
  whrec (c, [])

let whd_head_evar sigma c =
  let (f, args) = whd_head_evar_stack sigma c in
  (** optim: don't reallocate if empty/singleton *)
  match args with
  | [] -> f
  | [arg] -> mkApp (f, arg)
  | _ -> mkApp (f, Array.concat args)

(**********************)
(* Creating new metas *)
(**********************)

let meta_counter_summary_name = "meta counter"

(* Generator of metavariables *)
let new_meta =
  let meta_ctr = Summary.ref 0 ~name:meta_counter_summary_name in
  fun () -> incr meta_ctr; !meta_ctr

let mk_new_meta () = mkMeta(new_meta())

(* The list of non-instantiated existential declarations (order is important) *)

let non_instantiated sigma =
  let listev = Evd.undefined_map sigma in
  Evar.Map.smartmap (fun evi -> nf_evar_info sigma evi) listev

(************************)
(* Manipulating filters *)
(************************)

let make_pure_subst evi args =
  snd (List.fold_right
    (fun decl (args,l) ->
      match args with
        | a::rest -> (rest, (NamedDecl.get_id decl, a)::l)
        | _ -> anomaly (Pp.str "Instance does not match its signature"))
    (evar_filtered_context evi) (Array.rev_to_list args,[]))

(*------------------------------------*
 * functional operations on evar sets *
 *------------------------------------*)

(* [push_rel_context_to_named_context] builds the defining context and the
 * initial instance of an evar. If the evar is to be used in context
 *
 * Gamma =  a1     ...    an xp      ...       x1
 *          \- named part -/ \- de Bruijn part -/
 *
 * then the x1...xp are turned into variables so that the evar is declared in
 * context
 *
 *          a1     ...    an xp      ...       x1
 *          \----------- named part ------------/
 *
 * but used applied to the initial instance "a1 ... an Rel(p) ... Rel(1)"
 * so that ev[a1:=a1 ... an:=an xp:=Rel(p) ... x1:=Rel(1)] is correctly typed
 * in context Gamma.
 *
 * Remark 1: The instance is reverted in practice (i.e. Rel(1) comes first)
 * Remark 2: If some of the ai or xj are definitions, we keep them in the
 *   instance. This is necessary so that no unfolding of local definitions
 *   happens when inferring implicit arguments (consider e.g. the problem
 *   "x:nat; x':=x; f:forall y, y=y -> Prop |- f _ (refl_equal x')" which
 *   produces the equation "?y[x,x']=?y[x,x']" =? "x'=x'": we want
 *   the hole to be instantiated by x', not by x (which would have been
 *   the case in [invert_definition] if x' had disappeared from the instance).
 *   Note that at any time, if, in some context env, the instance of
 *   declaration x:A is t and the instance of definition x':=phi(x) is u, then
 *   we have the property that u and phi(t) are convertible in env.
 *)

let csubst_subst (k, s) c =
  let rec subst n c = match Constr.kind c with
  | Rel m ->
    if m <= n then c
    else if m - n <= k then Int.Map.find (k - m + n) s
    else mkRel (m - k)
  | _ -> Constr.map_with_binders succ subst n c
  in
  if k = 0 then c else subst 0 c

let subst2 subst vsubst c =
  csubst_subst subst (replace_vars vsubst c)

let next_ident_away id avoid =
  let avoid id = Id.Set.mem id avoid in
  next_ident_away_from id avoid

let next_name_away na avoid =
  let avoid id = Id.Set.mem id avoid in
  let id = match na with Name id -> id | Anonymous -> default_non_dependent_ident in
  next_ident_away_from id avoid

type csubst = int * Constr.t Int.Map.t

let empty_csubst = (0, Int.Map.empty)

type ext_named_context =
  csubst * (Id.t * Constr.constr) list *
  Id.Set.t * Context.Named.t

let push_var id (n, s) =
  let s = Int.Map.add n (mkVar id) s in
  (succ n, s)

let push_rel_decl_to_named_context decl (subst, vsubst, avoid, nc) =
  let replace_var_named_declaration id0 id decl =
    let id' = NamedDecl.get_id decl in
    let id' = if Id.equal id0 id' then id else id' in
    let vsubst = [id0 , mkVar id] in
    decl |> NamedDecl.set_id id' |> NamedDecl.map_constr (replace_vars vsubst)
  in
  let extract_if_neq id = function
    | Anonymous -> None
    | Name id' when id_ord id id' = 0 -> None
    | Name id' -> Some id'
  in
  let na = RelDecl.get_name decl in
  let id =
    (* ppedrot: we want to infer nicer names for the refine tactic, but
        keeping at the same time backward compatibility in other code
        using this function. For now, we only attempt to preserve the
        old behaviour of Program, but ultimately, one should do something
        about this whole name generation problem. *)
    if Flags.is_program_mode () then next_name_away na avoid
    else
      (** id_of_name_using_hdchar only depends on the rel context which is empty
          here *)
      next_ident_away (id_of_name_using_hdchar empty_env (RelDecl.get_type decl) na) avoid
  in
  match extract_if_neq id na with
  | Some id0 when not (is_section_variable id0) ->
      (* spiwack: if [id<>id0], rather than introducing a new
          binding named [id], we will keep [id0] (the name given
          by the user) and rename [id0] into [id] in the named
          context. Unless [id] is a section variable. *)
      let subst = (fst subst, Int.Map.map (replace_vars [id0,mkVar id]) (snd subst)) in
      let vsubst = (id0,mkVar id)::vsubst in
      let d = decl |> NamedDecl.of_rel_decl (fun _ -> id0) |> NamedDecl.map_constr (subst2 subst vsubst) in
      let nc = List.map (replace_var_named_declaration id0 id) nc in
      (push_var id0 subst, vsubst, Id.Set.add id avoid, d :: nc)
  | _ ->
      (* spiwack: if [id0] is a section variable renaming it is
          incorrect. We revert to a less robust behaviour where
          the new binder has name [id]. Which amounts to the same
          behaviour than when [id=id0]. *)
      let d = decl |> NamedDecl.of_rel_decl (fun _ -> id) |> NamedDecl.map_constr (subst2 subst vsubst) in
      (push_var id subst, vsubst, Id.Set.add id avoid, d :: nc)

let push_rel_context_to_named_context env typ =
  (* compute the instances relative to the named context and rel_context *)
  let open Context.Named.Declaration in
  let ids = List.map get_id (named_context env) in
  let inst_vars = List.map mkVar ids in
  if List.is_empty (Environ.rel_context env) then
    (named_context_val env, typ, inst_vars, empty_csubst, [])
  else
    let avoid = List.fold_right Id.Set.add ids Id.Set.empty in
    let inst_rels = List.rev (rel_list 0 (nb_rel env)) in
    (* move the rel context to a named context and extend the named instance *)
    (* with vars of the rel context *)
    (* We do keep the instances corresponding to local definition (see above) *)
    let (subst, vsubst, _, env) =
      Context.Rel.fold_outside push_rel_decl_to_named_context
        (rel_context env) ~init:(empty_csubst, [], avoid, named_context env) in
    (val_of_named_context env, subst2 subst vsubst typ, inst_rels@inst_vars, subst, vsubst)

(*------------------------------------*
 * Entry points to define new evars   *
 *------------------------------------*)

let default_source = (Loc.ghost,Evar_kinds.InternalHole)

let restrict_evar evd evk filter candidates =
  let evd = Sigma.to_evar_map evd in
  let evd, evk' = Evd.restrict evk filter ?candidates evd in
  Sigma.Unsafe.of_pair (evk', Evd.declare_future_goal evk' evd)

let new_pure_evar_full evd evi =
  let evd = Sigma.to_evar_map evd in
  let (evd, evk) = Evd.new_evar evd evi in
  let evd = Evd.declare_future_goal evk evd in
  Sigma.Unsafe.of_pair (evk, evd)

let new_pure_evar sign evd ?(src=default_source) ?(filter = Filter.identity) ?candidates ?(store = Store.empty) ?naming ?(principal=false) typ =
  let evd = Sigma.to_evar_map evd in
  let default_naming = Misctypes.IntroAnonymous in
  let naming = Option.default default_naming naming in
  let evi = {
    evar_hyps = sign;
    evar_concl = typ;
    evar_body = Evar_empty;
    evar_filter = filter;
    evar_source = src;
    evar_candidates = candidates;
    evar_extra = store; }
  in
  let (evd, newevk) = Evd.new_evar evd ~naming evi in
  let evd =
    if principal then Evd.declare_principal_goal newevk evd
    else Evd.declare_future_goal newevk evd
  in
  Sigma.Unsafe.of_pair (newevk, evd)

let new_evar_instance sign evd typ ?src ?filter ?candidates ?store ?naming ?principal instance =
  assert (not !Flags.debug ||
            List.distinct (ids_of_named_context (named_context_of_val sign)));
  let Sigma (newevk, evd, p) = new_pure_evar sign evd ?src ?filter ?candidates ?store ?naming ?principal typ in
  Sigma (mkEvar (newevk,Array.of_list instance), evd, p)

(* [new_evar] declares a new existential in an env env with type typ *)
(* Converting the env into the sign of the evar to define *)
let new_evar env evd ?src ?filter ?candidates ?store ?naming ?principal typ =
  let sign,typ',instance,subst,vsubst = push_rel_context_to_named_context env typ in
  let candidates = Option.map (List.map (subst2 subst vsubst)) candidates in
  let instance =
    match filter with
    | None -> instance
    | Some filter -> Filter.filter_list filter instance in
  new_evar_instance sign evd typ' ?src ?filter ?candidates ?store ?naming ?principal instance

let new_evar_unsafe env evd ?src ?filter ?candidates ?store ?naming ?principal typ =
  let evd = Sigma.Unsafe.of_evar_map evd in
  let Sigma (evk, evd, _) = new_evar env evd ?src ?filter ?candidates ?store ?naming ?principal typ in
  (Sigma.to_evar_map evd, evk)

let new_type_evar env evd ?src ?filter ?naming ?principal rigid =
  let Sigma (s, evd', p) = Sigma.new_sort_variable rigid evd in
  let Sigma (e, evd', q) = new_evar env evd' ?src ?filter ?naming ?principal (mkSort s) in
  Sigma ((e, s), evd', p +> q)

let e_new_type_evar env evdref ?src ?filter ?naming ?principal rigid =
  let sigma = Sigma.Unsafe.of_evar_map !evdref in
  let Sigma (c, sigma, _) = new_type_evar env sigma ?src ?filter ?naming ?principal rigid in
  let sigma = Sigma.to_evar_map sigma in
    evdref := sigma;
    c

let new_Type ?(rigid=Evd.univ_flexible) env evd = 
  let Sigma (s, sigma, p) = Sigma.new_sort_variable rigid evd in
  Sigma (mkSort s, sigma, p)

let e_new_Type ?(rigid=Evd.univ_flexible) env evdref =
  let evd', s = new_sort_variable rigid !evdref in
    evdref := evd'; mkSort s

  (* The same using side-effect *)
let e_new_evar env evdref ?(src=default_source) ?filter ?candidates ?store ?naming ?principal ty =
  let (evd',ev) = new_evar_unsafe env !evdref ~src:src ?filter ?candidates ?store ?naming ?principal ty in
  evdref := evd';
  ev

(* This assumes an evar with identity instance and generalizes it over only
   the De Bruijn part of the context *)
let generalize_evar_over_rels sigma (ev,args) =
  let evi = Evd.find sigma ev in
  let sign = named_context_of_val evi.evar_hyps in
  List.fold_left2
    (fun (c,inst as x) a d ->
      if isRel a then (mkNamedProd_or_LetIn d c,a::inst) else x)
     (evi.evar_concl,[]) (Array.to_list args) sign

(************************************)
(* Removing a dependency in an evar *)
(************************************)

type clear_dependency_error =
| OccurHypInSimpleClause of Id.t option
| EvarTypingBreak of existential

exception ClearDependencyError of Id.t * clear_dependency_error

let cleared = Store.field ()

exception Depends of Id.t

let rec check_and_clear_in_constr env evdref err ids global c =
  (* returns a new constr where all the evars have been 'cleaned'
     (ie the hypotheses ids have been removed from the contexts of
     evars). [global] should be true iff there is some variable of [ids] which
     is a section variable *)
    match kind_of_term c with
      | Var id' ->
      if Id.Set.mem id' ids then raise (ClearDependencyError (id', err)) else c

      | ( Const _ | Ind _ | Construct _ ) ->
        let () = if global then
          let check id' =
            if Id.Set.mem id' ids then
              raise (ClearDependencyError (id',err))
          in
          Id.Set.iter check (Environ.vars_of_global env c)
        in
        c

      | Evar (evk,l as ev) ->
	  if Evd.is_defined !evdref evk then
	    (* If evk is already defined we replace it by its definition *)
	    let nc = whd_evar !evdref c in
	      (check_and_clear_in_constr env evdref err ids global nc)
	  else
	    (* We check for dependencies to elements of ids in the
	       evar_info corresponding to e and in the instance of
	       arguments. Concurrently, we build a new evar
	       corresponding to e where hypotheses of ids have been
	       removed *)
	    let evi = Evd.find_undefined !evdref evk in
	    let ctxt = Evd.evar_filtered_context evi in
	    let (rids,filter) =
              List.fold_right2
                (fun h a (ri,filter) ->
                  try
                  (* Check if some id to clear occurs in the instance
                     a of rid in ev and remember the dependency *)
                    let check id = if Id.Set.mem id ids then raise (Depends id) in
                    let () = Id.Set.iter check (collect_vars a) in
                  (* Check if some rid to clear in the context of ev
                     has dependencies in another hyp of the context of ev
                     and transitively remember the dependency *)
                    let check id _ =
                      if occur_var_in_decl (Global.env ()) id h
                      then raise (Depends id)
                    in
                    let () = Id.Map.iter check ri in
                  (* No dependency at all, we can keep this ev's context hyp *)
                    (ri, true::filter)
                  with Depends id -> (Id.Map.add (NamedDecl.get_id h) id ri, false::filter))
		ctxt (Array.to_list l) (Id.Map.empty,[]) in
	    (* Check if some rid to clear in the context of ev has dependencies
	       in the type of ev and adjust the source of the dependency *)
	    let _nconcl =
	      try
                let nids = Id.Map.domain rids in
                let global = Id.Set.exists is_section_variable nids in
                check_and_clear_in_constr env evdref (EvarTypingBreak ev) nids global (evar_concl evi)
	      with ClearDependencyError (rid,err) ->
		raise (ClearDependencyError (Id.Map.find rid rids,err)) in

            if Id.Map.is_empty rids then c
            else
              let origfilter = Evd.evar_filter evi in
              let filter = Evd.Filter.apply_subfilter origfilter filter in
              let evd = Sigma.Unsafe.of_evar_map !evdref in
              let Sigma (_, evd, _) = restrict_evar evd evk filter None in
              let evd = Sigma.to_evar_map evd in
              evdref := evd;
	    (* spiwack: hacking session to mark the old [evk] as having been "cleared" *)
	      let evi = Evd.find !evdref evk in
	      let extra = evi.evar_extra in
	      let extra' = Store.set extra cleared true in
	      let evi' = { evi with evar_extra = extra' } in
	      evdref := Evd.add !evdref evk evi' ;
	    (* spiwack: /hacking session *)
              whd_evar !evdref c

      | _ -> map_constr (check_and_clear_in_constr env evdref err ids global) c

let clear_hyps_in_evi_main env evdref hyps terms ids =
  (* clear_hyps_in_evi erases hypotheses ids in hyps, checking if some
     hypothesis does not depend on a element of ids, and erases ids in
     the contexts of the evars occurring in evi *)
  let global = Id.Set.exists is_section_variable ids in
  let terms =
    List.map (check_and_clear_in_constr env evdref (OccurHypInSimpleClause None) ids global) terms in
  let nhyps =
    let check_context decl =
      let err = OccurHypInSimpleClause (Some (NamedDecl.get_id decl)) in
      NamedDecl.map_constr (check_and_clear_in_constr env evdref err ids global) decl
    in
    let check_value vk = match force_lazy_val vk with
    | None -> vk
    | Some (_, d) ->
      if (Id.Set.for_all (fun e -> not (Id.Set.mem e d)) ids) then
        (* v does depend on any of ids, it's ok *)
        vk
      else
        (* v depends on one of the cleared hyps:
            we forget the computed value *)
        dummy_lazy_val ()
    in
      remove_hyps ids check_context check_value hyps
  in
  (nhyps,terms)

let clear_hyps_in_evi env evdref hyps concl ids =
  match clear_hyps_in_evi_main env evdref hyps [concl] ids with
  | (nhyps,[nconcl]) -> (nhyps,nconcl)
  | _ -> assert false

let clear_hyps2_in_evi env evdref hyps t concl ids =
  match clear_hyps_in_evi_main env evdref hyps [t;concl] ids with
  | (nhyps,[t;nconcl]) -> (nhyps,t,nconcl)
  | _ -> assert false

(* spiwack: a few functions to gather evars on which goals depend. *)
let queue_set q is_dependent set =
  Evar.Set.iter (fun a -> Queue.push (is_dependent,a) q) set
let queue_term q is_dependent c =
  queue_set q is_dependent (evars_of_term c)

let process_dependent_evar q acc evm is_dependent e =
  let evi = Evd.find evm e in
  (* Queues evars appearing in the types of the goal (conclusion, then
     hypotheses), they are all dependent. *)
  queue_term q true evi.evar_concl;
  List.iter begin fun decl ->
    let open NamedDecl in
    queue_term q true (NamedDecl.get_type decl);
    match decl with
    | LocalAssum _ -> ()
    | LocalDef (_,b,_) -> queue_term q true b
  end (Environ.named_context_of_val evi.evar_hyps);
  match evi.evar_body with
  | Evar_empty ->
      if is_dependent then Evar.Map.add e None acc else acc
  | Evar_defined b ->
      let subevars = evars_of_term b in
      (* evars appearing in the definition of an evar [e] are marked
         as dependent when [e] is dependent itself: if [e] is a
         non-dependent goal, then, unless they are reach from another
         path, these evars are just other non-dependent goals. *)
      queue_set q is_dependent subevars;
      if is_dependent then Evar.Map.add e (Some subevars) acc else acc

let gather_dependent_evars q evm =
  let acc = ref Evar.Map.empty in
  while not (Queue.is_empty q) do
    let (is_dependent,e) = Queue.pop q in
    (* checks if [e] has already been added to [!acc] *)
    begin if not (Evar.Map.mem e !acc) then
        acc := process_dependent_evar q !acc evm is_dependent e  
    end
  done;
  !acc

let gather_dependent_evars evm l =
  let q = Queue.create () in
  List.iter (fun a -> Queue.add (false,a) q) l;
  gather_dependent_evars q evm

(* /spiwack *)

(** The following functions return the set of undefined evars
    contained in the object, the defined evars being traversed.
    This is roughly a combination of the previous functions and
    [nf_evar]. *)

let undefined_evars_of_term evd t =
  let rec evrec acc c =
    match kind_of_term c with
      | Evar (n, l) ->
	let acc = Array.fold_left evrec acc l in
	(try match (Evd.find evd n).evar_body with
	  | Evar_empty -> Evar.Set.add n acc
	  | Evar_defined c -> evrec acc c
	 with Not_found -> anomaly ~label:"undefined_evars_of_term" (Pp.str "evar not found"))
      | _ -> fold_constr evrec acc c
  in
  evrec Evar.Set.empty t

let undefined_evars_of_named_context evd nc =
  Context.Named.fold_outside
    (NamedDecl.fold_constr (fun c s -> Evar.Set.union s (undefined_evars_of_term evd c)))
    nc
    ~init:Evar.Set.empty

let undefined_evars_of_evar_info evd evi =
  Evar.Set.union (undefined_evars_of_term evd evi.evar_concl)
    (Evar.Set.union
       (match evi.evar_body with
	 | Evar_empty -> Evar.Set.empty
	 | Evar_defined b -> undefined_evars_of_term evd b)
       (undefined_evars_of_named_context evd
	  (named_context_of_val evi.evar_hyps)))

(* spiwack: this is a more complete version of
   {!Termops.occur_evar}. The latter does not look recursively into an
   [evar_map]. If unification only need to check superficially, tactics
   do not have this luxury, and need the more complete version. *)
let occur_evar_upto sigma n c =
  let rec occur_rec c = match kind_of_term c with
    | Evar (sp,_) when Evar.equal sp n -> raise Occur
    | Evar e -> Option.iter occur_rec (existential_opt_value sigma e)
    | _ -> iter_constr occur_rec c
  in
  try occur_rec c; false with Occur -> true

(* We don't try to guess in which sort the type should be defined, since
   any type has type Type. May cause some trouble, but not so far... *)

let judge_of_new_Type evd =
  let Sigma (s, evd', p) = Sigma.new_univ_variable univ_rigid evd in
  Sigma ({ uj_val = mkSort (Type s); uj_type = mkSort (Type (Univ.super s)) }, evd', p)

let subterm_source evk (loc,k) =
  let evk = match k with
    | Evar_kinds.SubEvar (evk) -> evk
    | _ -> evk in
  (loc,Evar_kinds.SubEvar evk)


(** Term exploration up to instantiation. *)
let kind_of_term_upto sigma t =
  Constr.kind (whd_evar sigma t)

(** [eq_constr_univs_test sigma1 sigma2 t u] tests equality of [t] and
    [u] up to existential variable instantiation and equalisable
    universes. The term [t] is interpreted in [sigma1] while [u] is
    interpreted in [sigma2]. The universe constraints in [sigma2] are
    assumed to be an extention of those in [sigma1]. *)
let eq_constr_univs_test sigma1 sigma2 t u =
  (* spiwack: mild code duplication with {!Evd.eq_constr_univs}. *)
  let open Evd in
  let fold cstr sigma =
    try Some (add_universe_constraints sigma cstr)
    with Univ.UniverseInconsistency _ | UniversesDiffer -> None
  in
  let ans =
    Universes.eq_constr_univs_infer_with
      (fun t -> kind_of_term_upto sigma1 t)
      (fun u -> kind_of_term_upto sigma2 u)
      (universes sigma2) fold t u sigma2
  in
  match ans with None -> false | Some _ -> true

type type_constraint = types option
type val_constraint = constr option<|MERGE_RESOLUTION|>--- conflicted
+++ resolved
@@ -18,14 +18,12 @@
 open Evd
 open Sigma.Notations
 
-<<<<<<< HEAD
 module RelDecl = Context.Rel.Declaration
 module NamedDecl = Context.Named.Declaration
-=======
+
 let safe_evar_info sigma evk =
   try Some (Evd.find sigma evk)
   with Not_found -> None
->>>>>>> a18fb935
 
 let safe_evar_value sigma ev =
   try Some (Evd.existential_value sigma ev)
