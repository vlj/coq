--- conflicted
+++ resolved
@@ -1169,286 +1169,4 @@
 (**********************************************************)
 (* Failure explanation *)
 
-<<<<<<< HEAD
-type unsolvability_explanation = SeveralInstancesFound of int
-=======
-type unsolvability_explanation = SeveralInstancesFound of int
-
-(**********************************************************)
-(* Pretty-printing *)
-
-let pr_evar_suggested_name evk sigma =
-  let base_id evk' evi =
-  match evar_ident evk' sigma with
-  | Some id -> id
-  | None -> match evi.evar_source with
-  | _,Evar_kinds.ImplicitArg (c,(n,Some id),b) -> id
-  | _,Evar_kinds.VarInstance id -> id
-  | _,Evar_kinds.GoalEvar -> Id.of_string "Goal"
-  | _ ->
-      let env = reset_with_named_context evi.evar_hyps (Global.env()) in
-      Namegen.id_of_name_using_hdchar env evi.evar_concl Anonymous
-  in
-  let names = EvMap.mapi base_id sigma.undf_evars in
-  let id = EvMap.find evk names in
-  let fold evk' id' (seen, n) =
-    if seen then (seen, n)
-    else if Evar.equal evk evk' then (true, n)
-    else if Id.equal id id' then (seen, succ n)
-    else (seen, n)
-  in
-  let (_, n) = EvMap.fold fold names (false, 0) in
-  if n = 0 then id else Nameops.add_suffix id (string_of_int (pred n))
-
-let pr_existential_key sigma evk = match evar_ident evk sigma with
-| None ->
-  str "?" ++ pr_id (pr_evar_suggested_name evk sigma)
-| Some id ->
-  str "?" ++ pr_id id
-
-let pr_instance_status (sc,typ) =
-  begin match sc with
-  | IsSubType -> str " [or a subtype of it]"
-  | IsSuperType -> str " [or a supertype of it]"
-  | Conv -> mt ()
-  end ++
-  begin match typ with
-  | CoerceToType -> str " [up to coercion]"
-  | TypeNotProcessed -> mt ()
-  | TypeProcessed -> str " [type is checked]"
-  end
-
-let protect f x =
-  try f x
-  with e -> str "EXCEPTION: " ++ str (Printexc.to_string e)
-
-let (f_print_constr, print_constr_hook) = Hook.make ()
-
-let print_constr a = protect (fun c -> Hook.get f_print_constr (Global.env ()) c) a
-
-let pr_meta_map mmap =
-  let pr_name = function
-      Name id -> str"[" ++ pr_id id ++ str"]"
-    | _ -> mt() in
-  let pr_meta_binding = function
-    | (mv,Cltyp (na,b)) ->
-      	hov 0
-	  (pr_meta mv ++ pr_name na ++ str " : " ++
-           print_constr b.rebus ++ fnl ())
-    | (mv,Clval(na,(b,s),t)) ->
-      	hov 0
-	  (pr_meta mv ++ pr_name na ++ str " := " ++
-           print_constr b.rebus ++
-	   str " : " ++ print_constr t.rebus ++
-	   spc () ++ pr_instance_status s ++ fnl ())
-  in
-  prlist pr_meta_binding (metamap_to_list mmap)
-
-let pr_decl (decl,ok) =
-  match decl with
-  | LocalAssum (id,_) -> if ok then pr_id id else (str "{" ++ pr_id id ++ str "}")
-  | LocalDef (id,c,_) -> str (if ok then "(" else "{") ++ pr_id id ++ str ":=" ++
-                           print_constr c ++ str (if ok then ")" else "}")
-
-let pr_evar_source = function
-  | Evar_kinds.NamedHole id -> pr_id id
-  | Evar_kinds.QuestionMark _ -> str "underscore"
-  | Evar_kinds.CasesType false -> str "pattern-matching return predicate"
-  | Evar_kinds.CasesType true ->
-      str "subterm of pattern-matching return predicate"
-  | Evar_kinds.BinderType (Name id) -> str "type of " ++ Nameops.pr_id id
-  | Evar_kinds.BinderType Anonymous -> str "type of anonymous binder"
-  | Evar_kinds.ImplicitArg (c,(n,ido),b) ->
-      let id = Option.get ido in
-      str "parameter " ++ pr_id id ++ spc () ++ str "of" ++
-      spc () ++ print_constr (printable_constr_of_global c)
-  | Evar_kinds.InternalHole -> str "internal placeholder"
-  | Evar_kinds.TomatchTypeParameter (ind,n) ->
-      pr_nth n ++ str " argument of type " ++ print_constr (mkInd ind)
-  | Evar_kinds.GoalEvar -> str "goal evar"
-  | Evar_kinds.ImpossibleCase -> str "type of impossible pattern-matching clause"
-  | Evar_kinds.MatchingVar _ -> str "matching variable"
-  | Evar_kinds.VarInstance id -> str "instance of " ++ pr_id id
-  | Evar_kinds.SubEvar evk ->
-      str "subterm of " ++ str (string_of_existential evk)
-
-let pr_evar_info evi =
-  let phyps =
-    try
-      let decls = match Filter.repr (evar_filter evi) with
-      | None -> List.map (fun c -> (c, true)) (evar_context evi)
-      | Some filter -> List.combine (evar_context evi) filter
-      in
-      prlist_with_sep spc pr_decl (List.rev decls)
-    with Invalid_argument _ -> str "Ill-formed filtered context" in
-  let pty = print_constr evi.evar_concl in
-  let pb =
-    match evi.evar_body with
-      | Evar_empty -> mt ()
-      | Evar_defined c -> spc() ++ str"=> "  ++ print_constr c
-  in
-  let candidates =
-    match evi.evar_body, evi.evar_candidates with
-      | Evar_empty, Some l ->
-           spc () ++ str "{" ++
-           prlist_with_sep (fun () -> str "|") print_constr l ++ str "}"
-      | _ ->
-          mt ()
-  in
-  let src = str "(" ++ pr_evar_source (snd evi.evar_source) ++ str ")" in
-  hov 2
-    (str"["  ++ phyps ++ spc () ++ str"|- "  ++ pty ++ pb ++ str"]" ++
-       candidates ++ spc() ++ src)
-
-let compute_evar_dependency_graph (sigma : evar_map) =
-  (* Compute the map binding ev to the evars whose body depends on ev *)
-  let fold evk evi acc =
-    let fold_ev evk' acc =
-      let tab =
-        try EvMap.find evk' acc
-        with Not_found -> Evar.Set.empty
-      in
-      EvMap.add evk' (Evar.Set.add evk tab) acc
-    in
-    match evar_body evi with
-    | Evar_empty -> assert false
-    | Evar_defined c -> Evar.Set.fold fold_ev (evars_of_term c) acc
-  in
-  EvMap.fold fold sigma.defn_evars EvMap.empty
-
-let evar_dependency_closure n sigma =
-  (** Create the DAG of depth [n] representing the recursive dependencies of
-      undefined evars. *)
-  let graph = compute_evar_dependency_graph sigma in
-  let rec aux n curr accu =
-    if Int.equal n 0 then Evar.Set.union curr accu
-    else
-      let fold evk accu =
-        try
-          let deps = EvMap.find evk graph in
-          Evar.Set.union deps accu
-        with Not_found -> accu
-      in
-      (** Consider only the newly added evars *)
-      let ncurr = Evar.Set.fold fold curr Evar.Set.empty in
-      (** Merge the others *)
-      let accu = Evar.Set.union curr accu in
-      aux (n - 1) ncurr accu
-  in
-  let undef = EvMap.domain (undefined_map sigma) in
-  aux n undef Evar.Set.empty
-
-let evar_dependency_closure n sigma =
-  let deps = evar_dependency_closure n sigma in
-  let map = EvMap.bind (fun ev -> find sigma ev) deps in
-  EvMap.bindings map
-
-let has_no_evar sigma =
-  EvMap.is_empty sigma.defn_evars && EvMap.is_empty sigma.undf_evars
-
-let pr_evd_level evd = pr_uctx_level evd.universes
-
-let pr_evar_universe_context ctx =
-  let prl = pr_uctx_level ctx in
-  if is_empty_evar_universe_context ctx then mt ()
-  else
-    (str"UNIVERSES:"++brk(0,1)++ 
-       h 0 (Univ.pr_universe_context_set prl (evar_universe_context_set ctx)) ++ fnl () ++
-     str"ALGEBRAIC UNIVERSES:"++brk(0,1)++
-     h 0 (Univ.LSet.pr prl (UState.algebraics ctx)) ++ fnl() ++
-     str"UNDEFINED UNIVERSES:"++brk(0,1)++
-       h 0 (Universes.pr_universe_opt_subst (UState.subst ctx)) ++ fnl())
-
-let print_env_short env =
-  let pr_rel_decl = function
-    | RelDecl.LocalAssum (n,_) -> pr_name n
-    | RelDecl.LocalDef (n,b,_) -> str "(" ++ pr_name n ++ str " := " ++ print_constr b ++ str ")"
-  in
-  let pr_named_decl = NamedDecl.to_rel_decl %> pr_rel_decl in
-  let nc = List.rev (named_context env) in
-  let rc = List.rev (rel_context env) in
-    str "[" ++ pr_sequence pr_named_decl nc ++ str "]" ++ spc () ++
-    str "[" ++ pr_sequence pr_rel_decl rc ++ str "]"
-
-let pr_evar_constraints pbs =
-  let pr_evconstr (pbty, env, t1, t2) =
-    let env =
-      (** We currently allow evar instances to refer to anonymous de
-          Bruijn indices, so we protect the error printing code in this
-          case by giving names to every de Bruijn variable in the
-          rel_context of the conversion problem. MS: we should rather
-          stop depending on anonymous variables, they can be used to
-          indicate independency. Also, this depends on a strategy for
-          naming/renaming. *)
-      Namegen.make_all_name_different env
-    in
-    print_env_short env ++ spc () ++ str "|-" ++ spc () ++
-      Hook.get f_print_constr env t1 ++ spc () ++
-      str (match pbty with
-            | Reduction.CONV -> "=="
-            | Reduction.CUMUL -> "<=") ++
-      spc () ++ Hook.get f_print_constr env t2
-  in
-  prlist_with_sep fnl pr_evconstr pbs
-
-let pr_evar_map_gen with_univs pr_evars sigma =
-  let { universes = uvs } = sigma in
-  let evs = if has_no_evar sigma then mt () else pr_evars sigma ++ fnl ()
-  and svs = if with_univs then pr_evar_universe_context uvs else mt ()
-  and cstrs =
-    if List.is_empty sigma.conv_pbs then mt ()
-    else
-    str "CONSTRAINTS:" ++ brk (0, 1) ++
-      pr_evar_constraints sigma.conv_pbs ++ fnl ()
-  and metas =
-    if Metamap.is_empty sigma.metas then mt ()
-    else
-      str "METAS:" ++ brk (0, 1) ++ pr_meta_map sigma.metas
-  in
-  evs ++ svs ++ cstrs ++ metas
-
-let pr_evar_list sigma l =
-  let pr (ev, evi) =
-    h 0 (str (string_of_existential ev) ++
-      str "==" ++ pr_evar_info evi ++
-      (if evi.evar_body == Evar_empty
-       then str " {" ++  pr_existential_key sigma ev ++ str "}"
-       else mt ()))
-  in
-  h 0 (prlist_with_sep fnl pr l)
-
-let pr_evar_by_depth depth sigma = match depth with
-| None ->
-  (* Print all evars *)
-  str"EVARS:"++brk(0,1)++pr_evar_list sigma (to_list sigma)++fnl()
-| Some n ->
-  (* Print all evars *)
-  str"UNDEFINED EVARS:"++
-  (if Int.equal n 0 then mt() else str" (+level "++int n++str" closure):")++
-  brk(0,1)++
-  pr_evar_list sigma (evar_dependency_closure n sigma)++fnl()
-
-let pr_evar_by_filter filter sigma =
-  let defined = Evar.Map.filter filter sigma.defn_evars in
-  let undefined = Evar.Map.filter filter sigma.undf_evars in
-  let prdef =
-    if Evar.Map.is_empty defined then mt ()
-    else str "DEFINED EVARS:" ++ brk (0, 1) ++
-      pr_evar_list sigma (Evar.Map.bindings defined)
-  in
-  let prundef =
-    if Evar.Map.is_empty undefined then mt ()
-    else str "UNDEFINED EVARS:" ++ brk (0, 1) ++
-      pr_evar_list sigma (Evar.Map.bindings undefined)
-  in
-  prdef ++ prundef
-
-let pr_evar_map ?(with_univs=true) depth sigma =
-  pr_evar_map_gen with_univs (fun sigma -> pr_evar_by_depth depth sigma) sigma
-
-let pr_evar_map_filter ?(with_univs=true) filter sigma =
-  pr_evar_map_gen with_univs (fun sigma -> pr_evar_by_filter filter sigma) sigma
-
-let pr_metaset metas =
-  str "[" ++ pr_sequence pr_meta (Metaset.elements metas) ++ str "]"
->>>>>>> 4fd59386
+type unsolvability_explanation = SeveralInstancesFound of int